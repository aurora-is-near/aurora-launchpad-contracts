use near_sdk::json_types::U128;
use near_sdk::near;
use std::collections::HashSet;

use crate::{IntentsAccount, date_time, date_time_opt};

/// Parameters that define the discount configuration for a sale.
#[derive(Debug, Clone, Eq, PartialEq)]
#[near(serializers = [borsh, json])]
pub struct DiscountParams {
    /// A list of discount phases that define different discount periods and conditions.
    pub phases: Vec<DiscountPhase>,
    /// The timestamp when the public sale starts.
    #[serde(with = "date_time_opt")]
    pub public_sale_start_time: Option<u64>,
}

impl DiscountParams {
    #[must_use]
    pub fn get_phases_by_time(&self, timestamp: u64) -> Vec<&DiscountPhase> {
        let mut actual_phases = self
            .phases
            .iter()
            .filter(|phase| phase.start_time <= timestamp && phase.end_time > timestamp)
            .collect::<Vec<_>>();
        actual_phases.sort_by(|a, b| a.id.cmp(&b.id));

        actual_phases
    }

    #[must_use]
    pub fn has_limits(&self) -> bool {
        self.phases
            .iter()
            .any(|phase| phase.phase_sale_limit.is_some() || phase.max_limit_per_account.is_some())
    }

    #[must_use]
    pub fn is_all_ids_unique(&self) -> bool {
        let mut ids = HashSet::new();

        for phase in &self.phases {
            if !ids.insert(phase.id) {
                return false;
            }
        }

        true
    }

    pub fn get_phase_params_by_id(&self, id: u16) -> Result<&DiscountPhase, &'static str> {
        self.phases
            .iter()
            .find(|phase| phase.id == id)
            .ok_or("Phase not found")
    }

    #[must_use]
    pub fn get_all_linked_phases(&self) -> Vec<HashSet<u16>> {
        let n = self.phases.len();

        // Map to lookup phases by ID
        let phases_by_id: std::collections::HashMap<u16, &DiscountPhase> =
            self.phases.iter().map(|phase| (phase.id, phase)).collect();

        // Return value: built up by the loop below
        let mut linked_phases = vec![HashSet::new(); n];

        // Initially we have not visited any phases
        let mut visited = HashSet::new();

        // The queue includes the current phase as well as the path through the graph
        // taken to reach that phase.
        // Naively, we will assume that all phases could be a starting point,
        // so the initial queue includes all phases with an empty path. However, we will not trace
        // an identical path multiple times because the `visited` set keeps track
        // of what phases we have already been to.
        let mut queue: std::collections::VecDeque<(&DiscountPhase, Vec<u16>)> = self
            .phases
            .iter()
            .map(|phase| (phase, Vec::new()))
            .collect();

        while let Some((current_phase, mut path)) = queue.pop_front() {
            let current_id = current_phase.id;
            // Skip starting at this phase if it has been visited by a previous path
            if path.is_empty() && visited.contains(&current_id) {
                continue;
            }
            // Mark as visited
            visited.insert(current_id);

            // Update links with the set of phases visited so far
            let Some(links) = linked_phases.get_mut(current_id as usize) else {
                continue;
            };
            for phase_id in &path {
                links.insert(*phase_id);
            }

            // Go to the next phase based on the link
            let next_id = current_phase
                .remaining_go_to_phase_id
                .unwrap_or(current_id + 1);
            let Some(next_phase) = phases_by_id.get(&next_id) else {
                continue;
            };
            path.push(current_id);
            queue.push_front((next_phase, path));
        }

        linked_phases
    }
}

/// Represents a single phase of a token sale with specific discount parameters and constraints.
///
/// Each phase defines a time period during which tokens can be purchased with certain limitations
/// and a specific discount percentage. The phase can optionally include limits on total sales and
/// per-account purchase amounts, as well as rules for handling unsold tokens.
#[derive(Debug, Default, Clone, Eq, PartialEq)]
#[near(serializers = [borsh, json])]
pub struct DiscountPhase {
    /// ID of the phase.
    pub id: u16,
    /// Start time of the phase.
    #[serde(with = "date_time")]
    pub start_time: u64,
    /// End time of the phase.
    #[serde(with = "date_time")]
    pub end_time: u64,
    /// Discount percentage in basis points (e.g., 10,000 = 100%)
    pub percentage: u16,
    /// Initial content of the whitelist for the phase. We need an option to extend the whitelist
    /// in the runtime. Since we consider the contract's config as static, we store it in another
    /// structure which will be persisted in the contract's state.
    #[borsh(skip)]
    #[serde(skip_serializing_if = "Option::is_none")]
    pub whitelist: Option<HashSet<IntentsAccount>>,
    /// Represents an optional sale limit for a specific phase.
    pub phase_sale_limit: Option<U128>,
    /// Represents an optional min limit of sale tokens that could be bought with one transaction
    /// during the phase.
    pub min_limit_per_account: Option<U128>,
    /// Represents an optional top limit of sale tokens that could be bought during the phase per
    /// one account.
    pub max_limit_per_account: Option<U128>,
    /// Represents an optional ID of the phase that the unsold tokens from this phase should be
    /// moved to.
    pub remaining_go_to_phase_id: Option<u16>,
}

impl DiscountPhase {
    #[must_use]
    pub fn check_sale_account_limit_exceeded(&self, sale_tokens_per_account: u128) -> u128 {
        self.max_limit_per_account
            .map_or(0, |limit| sale_tokens_per_account.saturating_sub(limit.0))
    }

    #[must_use]
    pub fn is_min_limit_passed(
        &self,
        sale_tokens_per_deposit: u128,
        existed_sale_tokens: u128,
    ) -> bool {
        existed_sale_tokens > 0 // There is no need to check the limit if an account has already made a deposit.
            || self
                .min_limit_per_account
                .is_none_or(|limit| limit.0 <= sale_tokens_per_deposit)
    }
}

#[derive(Debug, Clone, Eq, PartialEq)]
pub enum DepositDistribution {
    /// The number of deposit tokens including discount for every phase.
    WithDiscount {
        phase_weights: Vec<(u16, u128)>,
        public_sale_weight: u128,
        refund: u128,
    },
    /// The number of deposit tokens that were sold during the public sale without a discount.
    WithoutDiscount(u128),
    /// As there are no suitable discounts or public sale available, refund the full deposit.
    Refund(u128),
}

<<<<<<< HEAD
impl DepositDistribution {
    /// Calculates the total discount weight sum from the provided phase weights and public sale weight.
    #[must_use]
    pub fn discount_weight_sum(phase_weights: &[(u16, u128)], public_sale_weight: u128) -> u128 {
        phase_weights
            .iter()
            .map(|(_, v)| *v)
            .sum::<u128>()
            .saturating_add(public_sale_weight)
    }
=======
#[test]
#[allow(clippy::too_many_lines)]
fn test_get_linked_phase_ids() {
    let params = DiscountParams {
        phases: vec![],
        public_sale_start_time: None,
    };
    let linked_phases = params.get_all_linked_phases();
    assert_eq!(linked_phases.len(), 0);

    let params = DiscountParams {
        phases: vec![
            DiscountPhase {
                id: 0,
                remaining_go_to_phase_id: Some(1),
                ..Default::default()
            },
            DiscountPhase {
                id: 1,
                ..Default::default()
            },
        ],
        public_sale_start_time: None,
    };
    let linked_phases = params.get_all_linked_phases();
    assert_eq!(linked_phases[0], HashSet::from_iter([]));
    assert_eq!(linked_phases[1], HashSet::from_iter([0]));

    let params = DiscountParams {
        phases: vec![
            DiscountPhase {
                id: 0,
                remaining_go_to_phase_id: Some(1),
                ..Default::default()
            },
            DiscountPhase {
                id: 1,
                remaining_go_to_phase_id: Some(2),
                ..Default::default()
            },
            DiscountPhase {
                id: 2,
                ..Default::default()
            },
        ],
        public_sale_start_time: None,
    };
    let linked_phases = params.get_all_linked_phases();
    assert_eq!(linked_phases[0], HashSet::from_iter([]));
    assert_eq!(linked_phases[1], HashSet::from_iter([0]));
    assert_eq!(linked_phases[2], HashSet::from_iter([0, 1]));

    let params = DiscountParams {
        phases: vec![
            DiscountPhase {
                id: 0,
                remaining_go_to_phase_id: Some(1),
                ..Default::default()
            },
            DiscountPhase {
                id: 1,
                remaining_go_to_phase_id: Some(3),
                ..Default::default()
            },
            DiscountPhase {
                id: 2,
                remaining_go_to_phase_id: Some(3),
                ..Default::default()
            },
            DiscountPhase {
                id: 3,
                ..Default::default()
            },
        ],
        public_sale_start_time: None,
    };
    let linked_phases = params.get_all_linked_phases();
    assert_eq!(linked_phases[0], HashSet::from_iter([]));
    assert_eq!(linked_phases[1], HashSet::from_iter([0]));
    assert_eq!(linked_phases[2], HashSet::from_iter([]));
    assert_eq!(linked_phases[3], HashSet::from_iter([0, 1, 2]));
}

#[test]
fn test_get_linked_phase_ids_with_predecessors() {
    let params = DiscountParams {
        phases: vec![
            DiscountPhase {
                id: 0,
                remaining_go_to_phase_id: Some(4),
                ..Default::default()
            },
            DiscountPhase {
                id: 1,
                remaining_go_to_phase_id: Some(4),
                ..Default::default()
            },
            DiscountPhase {
                id: 2,
                ..Default::default()
            },
            DiscountPhase {
                id: 3,
                ..Default::default()
            },
            DiscountPhase {
                id: 4,
                remaining_go_to_phase_id: Some(5),
                ..Default::default()
            },
            DiscountPhase {
                id: 5,
                ..Default::default()
            },
        ],
        public_sale_start_time: None,
    };
    let linked_phases = params.get_all_linked_phases();
    assert_eq!(linked_phases[0], HashSet::from_iter([]));
    assert_eq!(linked_phases[1], HashSet::from_iter([]));
    assert_eq!(linked_phases[2], HashSet::from_iter([]));
    assert_eq!(linked_phases[3], HashSet::from_iter([2]));
    assert_eq!(linked_phases[4], HashSet::from_iter([0, 1, 2, 3]));
    assert_eq!(linked_phases[5], HashSet::from_iter([0, 1, 2, 3, 4]));

    let params = DiscountParams {
        phases: vec![
            DiscountPhase {
                id: 0,
                remaining_go_to_phase_id: Some(1),
                ..Default::default()
            },
            DiscountPhase {
                id: 1,
                remaining_go_to_phase_id: Some(4),
                ..Default::default()
            },
            DiscountPhase {
                id: 2,
                ..Default::default()
            },
            DiscountPhase {
                id: 3,
                ..Default::default()
            },
            DiscountPhase {
                id: 4,
                ..Default::default()
            },
        ],
        public_sale_start_time: None,
    };
    let linked_phases = params.get_all_linked_phases();
    assert_eq!(linked_phases[0], HashSet::from_iter([]));
    assert_eq!(linked_phases[1], HashSet::from_iter([0]));
    assert_eq!(linked_phases[2], HashSet::from_iter([]));
    assert_eq!(linked_phases[3], HashSet::from_iter([2]));
    assert_eq!(linked_phases[4], HashSet::from_iter([0, 1, 2, 3]));
>>>>>>> 62b28682
}<|MERGE_RESOLUTION|>--- conflicted
+++ resolved
@@ -184,7 +184,6 @@
     Refund(u128),
 }
 
-<<<<<<< HEAD
 impl DepositDistribution {
     /// Calculates the total discount weight sum from the provided phase weights and public sale weight.
     #[must_use]
@@ -195,7 +194,8 @@
             .sum::<u128>()
             .saturating_add(public_sale_weight)
     }
-=======
+}
+
 #[test]
 #[allow(clippy::too_many_lines)]
 fn test_get_linked_phase_ids() {
@@ -354,5 +354,4 @@
     assert_eq!(linked_phases[2], HashSet::from_iter([]));
     assert_eq!(linked_phases[3], HashSet::from_iter([2]));
     assert_eq!(linked_phases[4], HashSet::from_iter([0, 1, 2, 3]));
->>>>>>> 62b28682
 }