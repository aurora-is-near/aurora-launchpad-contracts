--- conflicted
+++ resolved
@@ -79,11 +79,7 @@
         .claim_individual_vesting(lp.id(), &alice_distribution_account)
         .await
         .unwrap_err();
-<<<<<<< HEAD
-    assert!(err.to_string().contains("Zero amount to claim"));
-=======
     assert!(err.to_string().contains("No assets to claim"));
->>>>>>> b66ef997
 
     let balance = env
         .defuse
@@ -488,55 +484,31 @@
     assert_eq!(balance, 300, "expected 300 got {balance}");
 
     assert_eq!(
-<<<<<<< HEAD
-        lp.get_individual_vesting_user_allocation(&alice_distribution_account)
-            .await
-            .unwrap(),
-        150
-    );
-    assert_eq!(lp.get_user_allocation(bob.id()).await.unwrap(), 300);
-    assert_eq!(
-        lp.get_individual_vesting_user_allocation(&john_distribution_account)
-            .await
-            .unwrap(),
-        300
-    );
-
-    assert_eq!(
-        lp.get_individual_vesting_remaining_vesting(&alice_distribution_account)
-            .await
-            .unwrap(),
-        0
-    );
-    assert_eq!(lp.get_remaining_vesting(bob.id()).await.unwrap(), 0);
-    assert_eq!(
-        lp.get_individual_vesting_remaining_vesting(&john_distribution_account)
-            .await
-            .unwrap(),
-        0
-=======
         (150, 300, 300),
         tokio::try_join!(
-            lp.get_user_allocation(alice.id()),
+            lp.get_individual_vesting_user_allocation(&alice_distribution_account),
             lp.get_user_allocation(bob.id()),
-            lp.get_user_allocation(john.id())
+            lp.get_individual_vesting_user_allocation(&john_distribution_account)
         )
         .unwrap()
     );
 
     assert_eq!(
-        (Some(150), Some(300)),
-        tokio::try_join!(lp.get_claimed(alice.id()), lp.get_claimed(john.id())).unwrap()
-    );
-
-    assert_eq!(
         (0, 0, 0),
         tokio::try_join!(
-            lp.get_remaining_vesting(alice.id()),
+            lp.get_individual_vesting_remaining_vesting(&alice_distribution_account),
             lp.get_remaining_vesting(bob.id()),
-            lp.get_remaining_vesting(john.id())
+            lp.get_individual_vesting_remaining_vesting(&john_distribution_account)
         )
         .unwrap()
->>>>>>> b66ef997
+    );
+
+    assert_eq!(
+        (Some(150), Some(300)),
+        tokio::try_join!(
+            lp.get_individual_vesting_claimed(&alice_distribution_account),
+            lp.get_individual_vesting_claimed(&john_distribution_account)
+        )
+        .unwrap()
     );
 }