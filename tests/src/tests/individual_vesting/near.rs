use crate::env::Env;
use crate::env::fungible_token::FungibleToken;
use crate::env::sale_contract::{Claim, Deposit, SaleContract};
use crate::tests::NANOSECONDS_PER_SECOND;
use aurora_launchpad_types::config::{DistributionAccount, StakeholderProportion, VestingSchedule};

#[tokio::test]
async fn individual_vesting_schedule_claim_fails_for_cliff_period() {
    let env = Env::new().await.unwrap();
    let alice = env.alice();
    let bob = env.bob();
    let alice_distribution_account = DistributionAccount::new_near(alice.id()).unwrap();

    let mut config = env.create_config().await;
    config.total_sale_amount = 300_000.into();
    config.vesting_schedule = Some(VestingSchedule {
        cliff_period: 200 * NANOSECONDS_PER_SECOND,
        vesting_period: 600 * NANOSECONDS_PER_SECOND,
    });
    config.distribution_proportions.stakeholder_proportions = vec![StakeholderProportion {
        account: alice_distribution_account.clone(),
        allocation: 100_000.into(),
        vesting: Some(config.vesting_schedule.clone().unwrap()),
    }];
    let lp = env.create_launchpad(&config).await.unwrap();

    env.sale_token
        .storage_deposits(&[lp.id(), alice.id(), bob.id()])
        .await
        .unwrap();
    env.sale_token
        .ft_transfer_call(lp.id(), config.total_sale_amount, "")
        .await
        .unwrap();

    env.deposit_ft
        .storage_deposits(&[lp.id(), alice.id(), bob.id()])
        .await
        .unwrap();
    env.deposit_ft.ft_transfer(bob.id(), 200_000).await.unwrap();

    bob.deposit_nep141(lp.id(), env.deposit_ft.id(), 200_000)
        .await
        .unwrap();

    let balance = env.deposit_ft.ft_balance_of(bob.id()).await.unwrap();
    assert_eq!(balance, 0);

    env.wait_for_timestamp(config.end_date + 100 * NANOSECONDS_PER_SECOND)
        .await;
    assert!(lp.is_success().await.unwrap());

    assert_eq!(lp.get_available_for_claim(bob.id()).await.unwrap(), 0);
    assert_eq!(
        lp.get_available_for_individual_vesting_claim(&alice_distribution_account)
            .await
            .unwrap(),
        0
    );

    assert_eq!(lp.get_user_allocation(bob.id()).await.unwrap(), 200_000);
    assert_eq!(
        lp.get_individual_vesting_user_allocation(&alice_distribution_account)
            .await
            .unwrap(),
        100_000
    );

    assert_eq!(lp.get_remaining_vesting(bob.id()).await.unwrap(), 200_000);
    assert_eq!(
        lp.get_individual_vesting_remaining_vesting(&alice_distribution_account)
            .await
            .unwrap(),
        100_000
    );

    let err = alice
        .claim_individual_vesting(lp.id(), &alice_distribution_account)
        .await
        .unwrap_err();
<<<<<<< HEAD
    assert!(err.to_string().contains("Zero amount to claim"));
=======
    assert!(err.to_string().contains("No assets to claim"));
>>>>>>> b66ef997

    let balance = env.sale_token.ft_balance_of(alice.id()).await.unwrap();
    assert_eq!(balance, 0);

    let err = bob.claim_to_intents(lp.id(), bob.id()).await.unwrap_err();
    assert!(err.to_string().contains("No assets to claim"));

    let balance = env.sale_token.ft_balance_of(bob.id()).await.unwrap();
    assert_eq!(balance, 0);
}

#[tokio::test]
async fn individual_vesting_schedule_claim_fails_for_failed_status() {
    let env = Env::new().await.unwrap();
    let alice = env.alice();
    let bob = env.bob();
    let alice_distribution_account = DistributionAccount::new_near(alice.id()).unwrap();

    let mut config = env.create_config().await;
    config.vesting_schedule = Some(VestingSchedule {
        cliff_period: 20 * NANOSECONDS_PER_SECOND,
        vesting_period: 60 * NANOSECONDS_PER_SECOND,
    });
    config.total_sale_amount = 300_000.into();
    config.distribution_proportions.stakeholder_proportions = vec![StakeholderProportion {
        account: alice_distribution_account.clone(),
        allocation: 100_000.into(),
        vesting: Some(config.vesting_schedule.clone().unwrap()),
    }];
    let lp = env.create_launchpad(&config).await.unwrap();

    env.sale_token
        .storage_deposits(&[lp.id(), alice.id(), bob.id()])
        .await
        .unwrap();
    env.sale_token
        .ft_transfer_call(lp.id(), config.total_sale_amount, "")
        .await
        .unwrap();

    env.deposit_ft
        .storage_deposits(&[lp.id(), alice.id(), bob.id()])
        .await
        .unwrap();
    env.deposit_ft
        .ft_transfer(alice.id(), 100_000)
        .await
        .unwrap();
    env.deposit_ft.ft_transfer(bob.id(), 200_000).await.unwrap();

    bob.deposit_nep141(lp.id(), env.deposit_ft.id(), 150_000)
        .await
        .unwrap();

    let balance = env.deposit_ft.ft_balance_of(bob.id()).await.unwrap();
    assert_eq!(balance, 50_000);

    env.wait_for_timestamp(config.end_date + 20 * NANOSECONDS_PER_SECOND)
        .await;
    assert!(lp.is_failed().await.unwrap());

    let err = alice
        .claim_individual_vesting(lp.id(), &alice_distribution_account)
        .await
        .unwrap_err();
    assert!(
        err.to_string()
            .contains("Claim can be called only if the launchpad finishes with success status")
    );

    let balance = env.sale_token.ft_balance_of(alice.id()).await.unwrap();
    assert_eq!(balance, 0);

    let err = bob.claim_to_intents(lp.id(), bob.id()).await.unwrap_err();
    assert!(
        err.to_string()
            .contains("Claim can be called only if the launchpad finishes with success status")
    );

    let balance = env.sale_token.ft_balance_of(bob.id()).await.unwrap();
    assert_eq!(balance, 0);

    let balance = lp.get_available_for_claim(bob.id()).await.unwrap();
    assert!(
        balance > 53_000 && balance < 58_000,
        "53_000 < balance < 58_000 got {balance}"
    );

    let balance = lp
        .get_available_for_individual_vesting_claim(&alice_distribution_account)
        .await
        .unwrap();
    assert!(
        balance > 34_000 && balance < 40_000,
        "34_000 < balance < 40_000 got {balance}"
    );

    assert_eq!(lp.get_user_allocation(bob.id()).await.unwrap(), 150_000);
    assert_eq!(
        lp.get_individual_vesting_user_allocation(&alice_distribution_account)
            .await
            .unwrap(),
        100_000
    );

    let balance = lp.get_remaining_vesting(bob.id()).await.unwrap();
    assert!(
        balance > 90_000 && balance < 96_000,
        "90_000 < balance < 96_000 got {balance}"
    );
    let balance = lp
        .get_individual_vesting_remaining_vesting(&alice_distribution_account)
        .await
        .unwrap();
    assert!(
        balance > 60_000 && balance < 67_000,
        "60_000 < balance < 67_000 got {balance}"
    );
}

#[tokio::test]
async fn individual_vesting_schedule_claim_success_exactly_after_cliff_period() {
    let env = Env::new().await.unwrap();
    let alice = env.alice();
    let bob = env.bob();
    let alice_distribution_account = DistributionAccount::new_near(alice.id()).unwrap();

    let mut config = env.create_config().await;
    config.vesting_schedule = Some(VestingSchedule {
        cliff_period: 20 * NANOSECONDS_PER_SECOND,
        vesting_period: 60 * NANOSECONDS_PER_SECOND,
    });
    config.total_sale_amount = 300_000.into();
    config.distribution_proportions.stakeholder_proportions = vec![StakeholderProportion {
        account: alice_distribution_account.clone(),
        allocation: 100_000.into(),
        vesting: Some(config.vesting_schedule.clone().unwrap()),
    }];
    let lp = env.create_launchpad(&config).await.unwrap();

    env.sale_token
        .storage_deposits(&[lp.id(), alice.id(), bob.id(), env.defuse.id()])
        .await
        .unwrap();
    env.sale_token
        .ft_transfer_call(lp.id(), config.total_sale_amount, "")
        .await
        .unwrap();

    env.deposit_ft
        .storage_deposits(&[lp.id(), alice.id(), bob.id()])
        .await
        .unwrap();
    env.deposit_ft
        .ft_transfer(alice.id(), 100_000)
        .await
        .unwrap();
    env.deposit_ft.ft_transfer(bob.id(), 200_000).await.unwrap();

    bob.deposit_nep141(lp.id(), env.deposit_ft.id(), 200_000)
        .await
        .unwrap();

    let balance = env.deposit_ft.ft_balance_of(bob.id()).await.unwrap();
    assert_eq!(balance, 0);

    env.wait_for_timestamp(config.end_date + 20 * NANOSECONDS_PER_SECOND)
        .await;
    assert!(lp.is_success().await.unwrap());

    alice
        .claim_individual_vesting(lp.id(), &alice_distribution_account)
        .await
        .unwrap();
    let balance = env.sale_token.ft_balance_of(alice.id()).await.unwrap();
    assert!(
        balance > 34_000 && balance < 38_000,
        "34_000 < balance < 38_000 got {balance}"
    );

    let bob_claim = lp.get_available_for_claim(bob.id()).await.unwrap();
    bob.claim_to_near(lp.id(), &env, bob.id(), bob_claim)
        .await
        .unwrap();
    let balance = env.sale_token.ft_balance_of(bob.id()).await.unwrap();
    assert_eq!(balance, bob_claim);

    assert_eq!(lp.get_user_allocation(bob.id()).await.unwrap(), 200_000);
    assert_eq!(
        lp.get_individual_vesting_user_allocation(&alice_distribution_account)
            .await
            .unwrap(),
        100_000
    );

    let remaining = lp
        .get_individual_vesting_remaining_vesting(&alice_distribution_account)
        .await
        .unwrap();
    assert!(
        remaining > 60_000 && remaining < 65_000,
        "60_000 < remaining < 65_000 got {remaining}"
    );
    let remaining = lp.get_remaining_vesting(bob.id()).await.unwrap();
    assert!(
        remaining > 120_000 && remaining < 125_000,
        "120_000 < remaining < 125_000 got {remaining}"
    );
}

#[tokio::test]
async fn individual_vesting_schedule_many_claims_success_for_different_periods() {
    let env = Env::new().await.unwrap();
    let alice = env.alice();
    let bob = env.bob();
    let john = env.john();
    let alice_distribution_account = DistributionAccount::new_near(alice.id()).unwrap();
    let john_distribution_account = DistributionAccount::new_near(john.id()).unwrap();

    let mut config = env.create_config().await;
    // Adjust total amount to sale amount
    config.total_sale_amount = 900.into();
    config.sale_amount = 450.into();
    config.soft_cap = 300.into();
    config.vesting_schedule = Some(VestingSchedule {
        cliff_period: 15 * NANOSECONDS_PER_SECOND,
        vesting_period: 45 * NANOSECONDS_PER_SECOND,
    });
    config.distribution_proportions.stakeholder_proportions = vec![
        StakeholderProportion {
            account: alice_distribution_account.clone(),
            allocation: 150.into(),
            vesting: Some(config.vesting_schedule.clone().unwrap()),
        },
        StakeholderProportion {
            account: john_distribution_account.clone(),
            allocation: 300.into(),
            vesting: Some(config.vesting_schedule.clone().unwrap()),
        },
    ];
    let lp = env.create_launchpad(&config).await.unwrap();

    env.sale_token
        .storage_deposits(&[lp.id(), alice.id(), bob.id(), john.id(), env.defuse.id()])
        .await
        .unwrap();
    env.sale_token
        .ft_transfer_call(lp.id(), config.total_sale_amount, "")
        .await
        .unwrap();

    env.deposit_ft
        .storage_deposits(&[lp.id(), alice.id(), bob.id(), john.id()])
        .await
        .unwrap();
    env.deposit_ft.ft_transfer(bob.id(), 400).await.unwrap();

    bob.deposit_nep141(lp.id(), env.deposit_ft.id(), 300)
        .await
        .unwrap();

    let balance = env.deposit_ft.ft_balance_of(bob.id()).await.unwrap();
    assert_eq!(balance, 100);

    env.wait_for_timestamp(config.end_date + 15 * NANOSECONDS_PER_SECOND)
        .await;
    assert!(lp.is_success().await.unwrap());

    alice
        .claim_individual_vesting(lp.id(), &alice_distribution_account)
        .await
        .unwrap();
    let balance = env.sale_token.ft_balance_of(alice.id()).await.unwrap();
    assert!(
        balance > 50 && balance < 60,
        "50 < balance < 60 got {balance}"
    );

    let bob_first_claim = lp.get_available_for_claim(bob.id()).await.unwrap();
    bob.claim_to_near(lp.id(), &env, bob.id(), bob_first_claim)
        .await
        .unwrap();
    let balance = env.sale_token.ft_balance_of(bob.id()).await.unwrap();
    assert_eq!(balance, bob_first_claim);

    john.claim_individual_vesting(lp.id(), &john_distribution_account)
        .await
        .unwrap();
    let balance = env.sale_token.ft_balance_of(john.id()).await.unwrap();
    assert!(
        balance > 120 && balance < 130,
        "120 < balance < 130 got {balance}"
    );

    env.wait_for_timestamp(config.end_date + 30 * NANOSECONDS_PER_SECOND)
        .await;

    alice
        .claim_individual_vesting(lp.id(), &alice_distribution_account)
        .await
        .unwrap();
    let balance = env.sale_token.ft_balance_of(alice.id()).await.unwrap();
    assert!(
        balance > 100 && balance < 110,
        "100 < balance < 110 got {balance}"
    );

    let bob_second_claim = lp.get_available_for_claim(bob.id()).await.unwrap();
    bob.claim_to_near(lp.id(), &env, bob.id(), bob_second_claim)
        .await
        .unwrap();
    let balance = env.sale_token.ft_balance_of(bob.id()).await.unwrap();
    assert_eq!(balance, bob_first_claim + bob_second_claim);

    john.claim_individual_vesting(lp.id(), &john_distribution_account)
        .await
        .unwrap();
    let balance = env.sale_token.ft_balance_of(john.id()).await.unwrap();
    assert!(
        balance > 220 && balance < 230,
        "220 < balance < 230 got {balance}"
    );

    env.wait_for_timestamp(config.end_date + 45 * NANOSECONDS_PER_SECOND)
        .await;

    alice
        .claim_individual_vesting(lp.id(), &alice_distribution_account)
        .await
        .unwrap();
    let balance = env.sale_token.ft_balance_of(alice.id()).await.unwrap();
    assert_eq!(balance, 150, "expected 150 got {balance}");

    bob.claim_to_near(
        lp.id(),
        &env,
        bob.id(),
        300 - bob_first_claim - bob_second_claim,
    )
    .await
    .unwrap();
    let balance = env.sale_token.ft_balance_of(bob.id()).await.unwrap();
    assert_eq!(balance, 300, "expected 300 got {balance}");

    john.claim_individual_vesting(lp.id(), &john_distribution_account)
        .await
        .unwrap();
    let balance = env.sale_token.ft_balance_of(john.id()).await.unwrap();
    assert_eq!(balance, 300, "expected 300 got {balance}");

    assert_eq!(
<<<<<<< HEAD
        lp.get_individual_vesting_user_allocation(&alice_distribution_account)
            .await
            .unwrap(),
        150
    );
    assert_eq!(lp.get_user_allocation(bob.id()).await.unwrap(), 300);
    assert_eq!(
        lp.get_individual_vesting_user_allocation(&john_distribution_account)
            .await
            .unwrap(),
        300
=======
        (150, 300, 300),
        tokio::try_join!(
            lp.get_user_allocation(alice.id()),
            lp.get_user_allocation(bob.id()),
            lp.get_user_allocation(john.id())
        )
        .unwrap()
    );

    assert_eq!(
        (Some(150), Some(300)),
        tokio::try_join!(lp.get_claimed(alice.id()), lp.get_claimed(john.id())).unwrap()
    );

    assert_eq!(
        (0, 0, 0),
        tokio::try_join!(
            lp.get_remaining_vesting(alice.id()),
            lp.get_remaining_vesting(bob.id()),
            lp.get_remaining_vesting(john.id())
        )
        .unwrap()
    );
}

#[tokio::test]
async fn individual_vesting_schedule_unauthorized_claim_fails() {
    let env = Env::new().await.unwrap();
    let alice = env.alice();
    let bob = env.bob();
    let mut config = env.create_config().await;
    config.vesting_schedule = Some(VestingSchedule {
        cliff_period: 20 * NANOSECONDS_PER_SECOND,
        vesting_period: 60 * NANOSECONDS_PER_SECOND,
    });
    config.total_sale_amount = 300_000.into();
    config.distribution_proportions.stakeholder_proportions = vec![StakeholderProportion {
        account: alice.id().into(),
        allocation: 100_000.into(),
        vesting: Some(IndividualVesting {
            vesting_schedule: config.vesting_schedule.clone().unwrap(),
            vesting_distribution_direction: DistributionDirection::Near,
        }),
    }];
    let lp = env.create_launchpad(&config).await.unwrap();

    env.sale_token
        .storage_deposits(&[lp.id(), alice.id(), bob.id()])
        .await
        .unwrap();
    env.sale_token
        .ft_transfer_call(lp.id(), config.total_sale_amount, "")
        .await
        .unwrap();

    env.deposit_ft
        .storage_deposits(&[lp.id(), alice.id(), bob.id()])
        .await
        .unwrap();
    env.deposit_ft
        .ft_transfer(alice.id(), 100_000)
        .await
        .unwrap();
    env.deposit_ft.ft_transfer(bob.id(), 200_000).await.unwrap();

    bob.deposit_nep141(lp.id(), env.deposit_ft.id(), 200_000)
        .await
        .unwrap();

    let balance = env.deposit_ft.ft_balance_of(bob.id()).await.unwrap();
    assert_eq!(balance, 0);

    env.wait_for_timestamp(config.end_date + 20 * NANOSECONDS_PER_SECOND)
        .await;
    assert!(lp.is_success().await.unwrap());

    let err = bob
        .claim_individual_vesting(lp.id(), alice.id())
        .await
        .unwrap_err();
    assert!(
        err.to_string()
            .contains("NEAR individual vesting claim account is wrong")
>>>>>>> b66ef997
    );

    assert_eq!(
        lp.get_individual_vesting_remaining_vesting(&alice_distribution_account)
            .await
            .unwrap(),
        0
    );
    assert_eq!(lp.get_remaining_vesting(bob.id()).await.unwrap(), 0);
    assert_eq!(
        lp.get_individual_vesting_remaining_vesting(&john_distribution_account)
            .await
            .unwrap(),
        0
    );
}<|MERGE_RESOLUTION|>--- conflicted
+++ resolved
@@ -78,11 +78,7 @@
         .claim_individual_vesting(lp.id(), &alice_distribution_account)
         .await
         .unwrap_err();
-<<<<<<< HEAD
-    assert!(err.to_string().contains("Zero amount to claim"));
-=======
     assert!(err.to_string().contains("No assets to claim"));
->>>>>>> b66ef997
 
     let balance = env.sale_token.ft_balance_of(alice.id()).await.unwrap();
     assert_eq!(balance, 0);
@@ -434,116 +430,31 @@
     assert_eq!(balance, 300, "expected 300 got {balance}");
 
     assert_eq!(
-<<<<<<< HEAD
-        lp.get_individual_vesting_user_allocation(&alice_distribution_account)
-            .await
-            .unwrap(),
-        150
-    );
-    assert_eq!(lp.get_user_allocation(bob.id()).await.unwrap(), 300);
-    assert_eq!(
-        lp.get_individual_vesting_user_allocation(&john_distribution_account)
-            .await
-            .unwrap(),
-        300
-=======
         (150, 300, 300),
         tokio::try_join!(
-            lp.get_user_allocation(alice.id()),
+            lp.get_individual_vesting_user_allocation(&alice_distribution_account),
             lp.get_user_allocation(bob.id()),
-            lp.get_user_allocation(john.id())
+            lp.get_individual_vesting_user_allocation(&john_distribution_account)
         )
         .unwrap()
     );
 
     assert_eq!(
-        (Some(150), Some(300)),
-        tokio::try_join!(lp.get_claimed(alice.id()), lp.get_claimed(john.id())).unwrap()
-    );
-
-    assert_eq!(
         (0, 0, 0),
         tokio::try_join!(
-            lp.get_remaining_vesting(alice.id()),
+            lp.get_individual_vesting_remaining_vesting(&alice_distribution_account),
             lp.get_remaining_vesting(bob.id()),
-            lp.get_remaining_vesting(john.id())
+            lp.get_individual_vesting_remaining_vesting(&john_distribution_account)
         )
         .unwrap()
     );
-}
-
-#[tokio::test]
-async fn individual_vesting_schedule_unauthorized_claim_fails() {
-    let env = Env::new().await.unwrap();
-    let alice = env.alice();
-    let bob = env.bob();
-    let mut config = env.create_config().await;
-    config.vesting_schedule = Some(VestingSchedule {
-        cliff_period: 20 * NANOSECONDS_PER_SECOND,
-        vesting_period: 60 * NANOSECONDS_PER_SECOND,
-    });
-    config.total_sale_amount = 300_000.into();
-    config.distribution_proportions.stakeholder_proportions = vec![StakeholderProportion {
-        account: alice.id().into(),
-        allocation: 100_000.into(),
-        vesting: Some(IndividualVesting {
-            vesting_schedule: config.vesting_schedule.clone().unwrap(),
-            vesting_distribution_direction: DistributionDirection::Near,
-        }),
-    }];
-    let lp = env.create_launchpad(&config).await.unwrap();
-
-    env.sale_token
-        .storage_deposits(&[lp.id(), alice.id(), bob.id()])
-        .await
-        .unwrap();
-    env.sale_token
-        .ft_transfer_call(lp.id(), config.total_sale_amount, "")
-        .await
-        .unwrap();
-
-    env.deposit_ft
-        .storage_deposits(&[lp.id(), alice.id(), bob.id()])
-        .await
-        .unwrap();
-    env.deposit_ft
-        .ft_transfer(alice.id(), 100_000)
-        .await
-        .unwrap();
-    env.deposit_ft.ft_transfer(bob.id(), 200_000).await.unwrap();
-
-    bob.deposit_nep141(lp.id(), env.deposit_ft.id(), 200_000)
-        .await
-        .unwrap();
-
-    let balance = env.deposit_ft.ft_balance_of(bob.id()).await.unwrap();
-    assert_eq!(balance, 0);
-
-    env.wait_for_timestamp(config.end_date + 20 * NANOSECONDS_PER_SECOND)
-        .await;
-    assert!(lp.is_success().await.unwrap());
-
-    let err = bob
-        .claim_individual_vesting(lp.id(), alice.id())
-        .await
-        .unwrap_err();
-    assert!(
-        err.to_string()
-            .contains("NEAR individual vesting claim account is wrong")
->>>>>>> b66ef997
-    );
-
-    assert_eq!(
-        lp.get_individual_vesting_remaining_vesting(&alice_distribution_account)
-            .await
-            .unwrap(),
-        0
-    );
-    assert_eq!(lp.get_remaining_vesting(bob.id()).await.unwrap(), 0);
-    assert_eq!(
-        lp.get_individual_vesting_remaining_vesting(&john_distribution_account)
-            .await
-            .unwrap(),
-        0
+
+    assert_eq!(
+        (Some(150), Some(300)),
+        tokio::try_join!(
+            lp.get_individual_vesting_claimed(&alice_distribution_account),
+            lp.get_individual_vesting_claimed(&john_distribution_account)
+        )
+        .unwrap()
     );
 }