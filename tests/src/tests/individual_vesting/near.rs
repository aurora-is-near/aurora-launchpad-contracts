use crate::env::Env;
use crate::env::fungible_token::FungibleToken;
use crate::env::sale_contract::{Claim, Deposit, SaleContract};
use crate::tests::NANOSECONDS_PER_SECOND;
<<<<<<< HEAD
use aurora_launchpad_types::config::{DistributionAccount, StakeholderProportion, VestingSchedule};
=======
use aurora_launchpad_types::DistributionDirection;
use aurora_launchpad_types::config::{IndividualVesting, StakeholderProportion, VestingSchedule};
use aurora_launchpad_types::duration::Duration;
>>>>>>> 8c070b96

#[tokio::test]
async fn individual_vesting_schedule_claim_fails_for_cliff_period() {
    let env = Env::new().await.unwrap();
    let alice = env.alice();
    let bob = env.bob();
    let alice_distribution_account = DistributionAccount::new_near(alice.id()).unwrap();

    let mut config = env.create_config().await;
    config.total_sale_amount = 300_000.into();
    config.vesting_schedule = Some(VestingSchedule {
        cliff_period: Duration::from_secs(200),
        vesting_period: Duration::from_secs(600),
    });
    config.distribution_proportions.stakeholder_proportions = vec![StakeholderProportion {
        account: alice_distribution_account.clone(),
        allocation: 100_000.into(),
        vesting: Some(config.vesting_schedule.clone().unwrap()),
    }];
    let lp = env.create_launchpad(&config).await.unwrap();

    env.sale_token
        .storage_deposits(&[lp.id(), alice.id(), bob.id()])
        .await
        .unwrap();
    env.sale_token
        .ft_transfer_call(lp.id(), config.total_sale_amount, "")
        .await
        .unwrap();

    env.deposit_ft
        .storage_deposits(&[lp.id(), alice.id(), bob.id()])
        .await
        .unwrap();
    env.deposit_ft.ft_transfer(bob.id(), 200_000).await.unwrap();

    bob.deposit_nep141(lp.id(), env.deposit_ft.id(), 200_000)
        .await
        .unwrap();

    let balance = env.deposit_ft.ft_balance_of(bob.id()).await.unwrap();
    assert_eq!(balance, 0);

    env.wait_for_timestamp(config.end_date + 100 * NANOSECONDS_PER_SECOND)
        .await;
    assert!(lp.is_success().await.unwrap());

    assert_eq!(lp.get_available_for_claim(bob.id()).await.unwrap(), 0);
    assert_eq!(
        lp.get_available_for_individual_vesting_claim(&alice_distribution_account)
            .await
            .unwrap(),
        0
    );

    assert_eq!(lp.get_user_allocation(bob.id()).await.unwrap(), 200_000);
    assert_eq!(
        lp.get_individual_vesting_user_allocation(&alice_distribution_account)
            .await
            .unwrap(),
        100_000
    );

    assert_eq!(lp.get_remaining_vesting(bob.id()).await.unwrap(), 200_000);
    assert_eq!(
        lp.get_individual_vesting_remaining_vesting(&alice_distribution_account)
            .await
            .unwrap(),
        100_000
    );

    let err = alice
        .claim_individual_vesting(lp.id(), &alice_distribution_account)
        .await
        .unwrap_err();
    assert!(err.to_string().contains("No assets to claim"));

    let balance = env.sale_token.ft_balance_of(alice.id()).await.unwrap();
    assert_eq!(balance, 0);

    let err = bob.claim_to_intents(lp.id(), bob.id()).await.unwrap_err();
    assert!(err.to_string().contains("No assets to claim"));

    let balance = env.sale_token.ft_balance_of(bob.id()).await.unwrap();
    assert_eq!(balance, 0);
}

#[tokio::test]
async fn individual_vesting_schedule_claim_fails_for_failed_status() {
    let env = Env::new().await.unwrap();
    let alice = env.alice();
    let bob = env.bob();
    let alice_distribution_account = DistributionAccount::new_near(alice.id()).unwrap();

    let mut config = env.create_config().await;
    config.vesting_schedule = Some(VestingSchedule {
        cliff_period: Duration::from_secs(20),
        vesting_period: Duration::from_secs(60),
    });
    config.total_sale_amount = 300_000.into();
    config.distribution_proportions.stakeholder_proportions = vec![StakeholderProportion {
        account: alice_distribution_account.clone(),
        allocation: 100_000.into(),
        vesting: Some(config.vesting_schedule.clone().unwrap()),
    }];
    let lp = env.create_launchpad(&config).await.unwrap();

    env.sale_token
        .storage_deposits(&[lp.id(), alice.id(), bob.id()])
        .await
        .unwrap();
    env.sale_token
        .ft_transfer_call(lp.id(), config.total_sale_amount, "")
        .await
        .unwrap();

    env.deposit_ft
        .storage_deposits(&[lp.id(), alice.id(), bob.id()])
        .await
        .unwrap();
    env.deposit_ft
        .ft_transfer(alice.id(), 100_000)
        .await
        .unwrap();
    env.deposit_ft.ft_transfer(bob.id(), 200_000).await.unwrap();

    bob.deposit_nep141(lp.id(), env.deposit_ft.id(), 150_000)
        .await
        .unwrap();

    let balance = env.deposit_ft.ft_balance_of(bob.id()).await.unwrap();
    assert_eq!(balance, 50_000);

    env.wait_for_timestamp(config.end_date + 20 * NANOSECONDS_PER_SECOND)
        .await;
    assert!(lp.is_failed().await.unwrap());

    let err = alice
        .claim_individual_vesting(lp.id(), &alice_distribution_account)
        .await
        .unwrap_err();
    assert!(
        err.to_string()
            .contains("Claim can be called only if the launchpad finishes with success status")
    );

    let balance = env.sale_token.ft_balance_of(alice.id()).await.unwrap();
    assert_eq!(balance, 0);

    let err = bob.claim_to_intents(lp.id(), bob.id()).await.unwrap_err();
    assert!(
        err.to_string()
            .contains("Claim can be called only if the launchpad finishes with success status")
    );

    let balance = env.sale_token.ft_balance_of(bob.id()).await.unwrap();
    assert_eq!(balance, 0);

    let balance = lp.get_available_for_claim(bob.id()).await.unwrap();
    assert!(
        balance > 53_000 && balance < 58_000,
        "53_000 < balance < 58_000 got {balance}"
    );

    let balance = lp
        .get_available_for_individual_vesting_claim(&alice_distribution_account)
        .await
        .unwrap();
    assert!(
        balance > 34_000 && balance < 40_000,
        "34_000 < balance < 40_000 got {balance}"
    );

    assert_eq!(lp.get_user_allocation(bob.id()).await.unwrap(), 150_000);
    assert_eq!(
        lp.get_individual_vesting_user_allocation(&alice_distribution_account)
            .await
            .unwrap(),
        100_000
    );

    let balance = lp.get_remaining_vesting(bob.id()).await.unwrap();
    assert!(
        balance > 90_000 && balance < 96_000,
        "90_000 < balance < 96_000 got {balance}"
    );
    let balance = lp
        .get_individual_vesting_remaining_vesting(&alice_distribution_account)
        .await
        .unwrap();
    assert!(
        balance > 60_000 && balance < 67_000,
        "60_000 < balance < 67_000 got {balance}"
    );
}

#[tokio::test]
async fn individual_vesting_schedule_claim_success_exactly_after_cliff_period() {
    let env = Env::new().await.unwrap();
    let alice = env.alice();
    let bob = env.bob();
    let alice_distribution_account = DistributionAccount::new_near(alice.id()).unwrap();

    let mut config = env.create_config().await;
    config.vesting_schedule = Some(VestingSchedule {
        cliff_period: Duration::from_secs(20),
        vesting_period: Duration::from_secs(60),
    });
    config.total_sale_amount = 300_000.into();
    config.distribution_proportions.stakeholder_proportions = vec![StakeholderProportion {
        account: alice_distribution_account.clone(),
        allocation: 100_000.into(),
        vesting: Some(config.vesting_schedule.clone().unwrap()),
    }];
    let lp = env.create_launchpad(&config).await.unwrap();

    env.sale_token
        .storage_deposits(&[lp.id(), alice.id(), bob.id(), env.defuse.id()])
        .await
        .unwrap();
    env.sale_token
        .ft_transfer_call(lp.id(), config.total_sale_amount, "")
        .await
        .unwrap();

    env.deposit_ft
        .storage_deposits(&[lp.id(), alice.id(), bob.id()])
        .await
        .unwrap();
    env.deposit_ft
        .ft_transfer(alice.id(), 100_000)
        .await
        .unwrap();
    env.deposit_ft.ft_transfer(bob.id(), 200_000).await.unwrap();

    bob.deposit_nep141(lp.id(), env.deposit_ft.id(), 200_000)
        .await
        .unwrap();

    let balance = env.deposit_ft.ft_balance_of(bob.id()).await.unwrap();
    assert_eq!(balance, 0);

    env.wait_for_timestamp(config.end_date + 20 * NANOSECONDS_PER_SECOND)
        .await;
    assert!(lp.is_success().await.unwrap());

    alice
        .claim_individual_vesting(lp.id(), &alice_distribution_account)
        .await
        .unwrap();
    let balance = env.sale_token.ft_balance_of(alice.id()).await.unwrap();
    assert!(
        balance > 34_000 && balance < 38_000,
        "34_000 < balance < 38_000 got {balance}"
    );

    let bob_claim = lp.get_available_for_claim(bob.id()).await.unwrap();
    bob.claim_to_near(lp.id(), &env, bob.id(), bob_claim)
        .await
        .unwrap();
    let balance = env.sale_token.ft_balance_of(bob.id()).await.unwrap();
    assert_eq!(balance, bob_claim);

    assert_eq!(lp.get_user_allocation(bob.id()).await.unwrap(), 200_000);
    assert_eq!(
        lp.get_individual_vesting_user_allocation(&alice_distribution_account)
            .await
            .unwrap(),
        100_000
    );

    let remaining = lp
        .get_individual_vesting_remaining_vesting(&alice_distribution_account)
        .await
        .unwrap();
    assert!(
        remaining > 60_000 && remaining < 65_000,
        "60_000 < remaining < 65_000 got {remaining}"
    );
    let remaining = lp.get_remaining_vesting(bob.id()).await.unwrap();
    assert!(
        remaining > 120_000 && remaining < 125_000,
        "120_000 < remaining < 125_000 got {remaining}"
    );
}

#[tokio::test]
async fn individual_vesting_schedule_many_claims_success_for_different_periods() {
    let env = Env::new().await.unwrap();
    let alice = env.alice();
    let bob = env.bob();
    let john = env.john();
    let alice_distribution_account = DistributionAccount::new_near(alice.id()).unwrap();
    let john_distribution_account = DistributionAccount::new_near(john.id()).unwrap();

    let mut config = env.create_config().await;
    // Adjust total amount to sale amount
    config.total_sale_amount = 900.into();
    config.sale_amount = 450.into();
    config.soft_cap = 300.into();
    config.vesting_schedule = Some(VestingSchedule {
        cliff_period: Duration::from_secs(15),
        vesting_period: Duration::from_secs(45),
    });
    config.distribution_proportions.stakeholder_proportions = vec![
        StakeholderProportion {
            account: alice_distribution_account.clone(),
            allocation: 150.into(),
            vesting: Some(config.vesting_schedule.clone().unwrap()),
        },
        StakeholderProportion {
            account: john_distribution_account.clone(),
            allocation: 300.into(),
            vesting: Some(config.vesting_schedule.clone().unwrap()),
        },
    ];
    let lp = env.create_launchpad(&config).await.unwrap();

    env.sale_token
        .storage_deposits(&[lp.id(), alice.id(), bob.id(), john.id(), env.defuse.id()])
        .await
        .unwrap();
    env.sale_token
        .ft_transfer_call(lp.id(), config.total_sale_amount, "")
        .await
        .unwrap();

    env.deposit_ft
        .storage_deposits(&[lp.id(), alice.id(), bob.id(), john.id()])
        .await
        .unwrap();
    env.deposit_ft.ft_transfer(bob.id(), 400).await.unwrap();

    bob.deposit_nep141(lp.id(), env.deposit_ft.id(), 300)
        .await
        .unwrap();

    let balance = env.deposit_ft.ft_balance_of(bob.id()).await.unwrap();
    assert_eq!(balance, 100);

    env.wait_for_timestamp(config.end_date + 15 * NANOSECONDS_PER_SECOND)
        .await;
    assert!(lp.is_success().await.unwrap());

    alice
        .claim_individual_vesting(lp.id(), &alice_distribution_account)
        .await
        .unwrap();
    let balance = env.sale_token.ft_balance_of(alice.id()).await.unwrap();
    assert!(
        balance > 50 && balance < 60,
        "50 < balance < 60 got {balance}"
    );

    let bob_first_claim = lp.get_available_for_claim(bob.id()).await.unwrap();
    bob.claim_to_near(lp.id(), &env, bob.id(), bob_first_claim)
        .await
        .unwrap();
    let balance = env.sale_token.ft_balance_of(bob.id()).await.unwrap();
    assert_eq!(balance, bob_first_claim);

    john.claim_individual_vesting(lp.id(), &john_distribution_account)
        .await
        .unwrap();
    let balance = env.sale_token.ft_balance_of(john.id()).await.unwrap();
    assert!(
        balance > 120 && balance < 130,
        "120 < balance < 130 got {balance}"
    );

    env.wait_for_timestamp(config.end_date + 30 * NANOSECONDS_PER_SECOND)
        .await;

    alice
        .claim_individual_vesting(lp.id(), &alice_distribution_account)
        .await
        .unwrap();
    let balance = env.sale_token.ft_balance_of(alice.id()).await.unwrap();
    assert!(
        balance > 100 && balance < 110,
        "100 < balance < 110 got {balance}"
    );

    let bob_second_claim = lp.get_available_for_claim(bob.id()).await.unwrap();
    bob.claim_to_near(lp.id(), &env, bob.id(), bob_second_claim)
        .await
        .unwrap();
    let balance = env.sale_token.ft_balance_of(bob.id()).await.unwrap();
    assert_eq!(balance, bob_first_claim + bob_second_claim);

    john.claim_individual_vesting(lp.id(), &john_distribution_account)
        .await
        .unwrap();
    let balance = env.sale_token.ft_balance_of(john.id()).await.unwrap();
    assert!(
        balance > 220 && balance < 230,
        "220 < balance < 230 got {balance}"
    );

    env.wait_for_timestamp(config.end_date + 45 * NANOSECONDS_PER_SECOND)
        .await;

    alice
        .claim_individual_vesting(lp.id(), &alice_distribution_account)
        .await
        .unwrap();
    let balance = env.sale_token.ft_balance_of(alice.id()).await.unwrap();
    assert_eq!(balance, 150, "expected 150 got {balance}");

    bob.claim_to_near(
        lp.id(),
        &env,
        bob.id(),
        300 - bob_first_claim - bob_second_claim,
    )
    .await
    .unwrap();
    let balance = env.sale_token.ft_balance_of(bob.id()).await.unwrap();
    assert_eq!(balance, 300, "expected 300 got {balance}");

    john.claim_individual_vesting(lp.id(), &john_distribution_account)
        .await
        .unwrap();
    let balance = env.sale_token.ft_balance_of(john.id()).await.unwrap();
    assert_eq!(balance, 300, "expected 300 got {balance}");

    assert_eq!(
        (150, 300, 300),
        tokio::try_join!(
            lp.get_individual_vesting_user_allocation(&alice_distribution_account),
            lp.get_user_allocation(bob.id()),
            lp.get_individual_vesting_user_allocation(&john_distribution_account)
        )
        .unwrap()
    );

    assert_eq!(
        (0, 0, 0),
        tokio::try_join!(
            lp.get_individual_vesting_remaining_vesting(&alice_distribution_account),
            lp.get_remaining_vesting(bob.id()),
            lp.get_individual_vesting_remaining_vesting(&john_distribution_account)
        )
        .unwrap()
    );
<<<<<<< HEAD
=======
}

#[tokio::test]
async fn individual_vesting_schedule_unauthorized_claim_fails() {
    let env = Env::new().await.unwrap();
    let alice = env.alice();
    let bob = env.bob();
    let mut config = env.create_config().await;
    config.vesting_schedule = Some(VestingSchedule {
        cliff_period: Duration::from_secs(20),
        vesting_period: Duration::from_secs(60),
    });
    config.total_sale_amount = 300_000.into();
    config.distribution_proportions.stakeholder_proportions = vec![StakeholderProportion {
        account: alice.id().into(),
        allocation: 100_000.into(),
        vesting: Some(IndividualVesting {
            vesting_schedule: config.vesting_schedule.clone().unwrap(),
            vesting_distribution_direction: DistributionDirection::Near,
        }),
    }];
    let lp = env.create_launchpad(&config).await.unwrap();

    env.sale_token
        .storage_deposits(&[lp.id(), alice.id(), bob.id()])
        .await
        .unwrap();
    env.sale_token
        .ft_transfer_call(lp.id(), config.total_sale_amount, "")
        .await
        .unwrap();

    env.deposit_ft
        .storage_deposits(&[lp.id(), alice.id(), bob.id()])
        .await
        .unwrap();
    env.deposit_ft
        .ft_transfer(alice.id(), 100_000)
        .await
        .unwrap();
    env.deposit_ft.ft_transfer(bob.id(), 200_000).await.unwrap();

    bob.deposit_nep141(lp.id(), env.deposit_ft.id(), 200_000)
        .await
        .unwrap();

    let balance = env.deposit_ft.ft_balance_of(bob.id()).await.unwrap();
    assert_eq!(balance, 0);

    env.wait_for_timestamp(config.end_date + 20 * NANOSECONDS_PER_SECOND)
        .await;
    assert!(lp.is_success().await.unwrap());

    let err = bob
        .claim_individual_vesting(lp.id(), alice.id())
        .await
        .unwrap_err();
    assert!(
        err.to_string()
            .contains("NEAR individual vesting claim account is wrong")
    );

    let balance = env.sale_token.ft_balance_of(bob.id()).await.unwrap();
    assert_eq!(balance, 0);

    assert_eq!(lp.get_user_allocation(bob.id()).await.unwrap(), 200_000);
    assert_eq!(lp.get_user_allocation(alice.id()).await.unwrap(), 100_000);
>>>>>>> 8c070b96

    assert_eq!(
        (Some(150), Some(300)),
        tokio::try_join!(
            lp.get_individual_vesting_claimed(&alice_distribution_account),
            lp.get_individual_vesting_claimed(&john_distribution_account)
        )
        .unwrap()
    );
}<|MERGE_RESOLUTION|>--- conflicted
+++ resolved
@@ -2,13 +2,8 @@
 use crate::env::fungible_token::FungibleToken;
 use crate::env::sale_contract::{Claim, Deposit, SaleContract};
 use crate::tests::NANOSECONDS_PER_SECOND;
-<<<<<<< HEAD
 use aurora_launchpad_types::config::{DistributionAccount, StakeholderProportion, VestingSchedule};
-=======
-use aurora_launchpad_types::DistributionDirection;
-use aurora_launchpad_types::config::{IndividualVesting, StakeholderProportion, VestingSchedule};
 use aurora_launchpad_types::duration::Duration;
->>>>>>> 8c070b96
 
 #[tokio::test]
 async fn individual_vesting_schedule_claim_fails_for_cliff_period() {
@@ -454,76 +449,6 @@
         )
         .unwrap()
     );
-<<<<<<< HEAD
-=======
-}
-
-#[tokio::test]
-async fn individual_vesting_schedule_unauthorized_claim_fails() {
-    let env = Env::new().await.unwrap();
-    let alice = env.alice();
-    let bob = env.bob();
-    let mut config = env.create_config().await;
-    config.vesting_schedule = Some(VestingSchedule {
-        cliff_period: Duration::from_secs(20),
-        vesting_period: Duration::from_secs(60),
-    });
-    config.total_sale_amount = 300_000.into();
-    config.distribution_proportions.stakeholder_proportions = vec![StakeholderProportion {
-        account: alice.id().into(),
-        allocation: 100_000.into(),
-        vesting: Some(IndividualVesting {
-            vesting_schedule: config.vesting_schedule.clone().unwrap(),
-            vesting_distribution_direction: DistributionDirection::Near,
-        }),
-    }];
-    let lp = env.create_launchpad(&config).await.unwrap();
-
-    env.sale_token
-        .storage_deposits(&[lp.id(), alice.id(), bob.id()])
-        .await
-        .unwrap();
-    env.sale_token
-        .ft_transfer_call(lp.id(), config.total_sale_amount, "")
-        .await
-        .unwrap();
-
-    env.deposit_ft
-        .storage_deposits(&[lp.id(), alice.id(), bob.id()])
-        .await
-        .unwrap();
-    env.deposit_ft
-        .ft_transfer(alice.id(), 100_000)
-        .await
-        .unwrap();
-    env.deposit_ft.ft_transfer(bob.id(), 200_000).await.unwrap();
-
-    bob.deposit_nep141(lp.id(), env.deposit_ft.id(), 200_000)
-        .await
-        .unwrap();
-
-    let balance = env.deposit_ft.ft_balance_of(bob.id()).await.unwrap();
-    assert_eq!(balance, 0);
-
-    env.wait_for_timestamp(config.end_date + 20 * NANOSECONDS_PER_SECOND)
-        .await;
-    assert!(lp.is_success().await.unwrap());
-
-    let err = bob
-        .claim_individual_vesting(lp.id(), alice.id())
-        .await
-        .unwrap_err();
-    assert!(
-        err.to_string()
-            .contains("NEAR individual vesting claim account is wrong")
-    );
-
-    let balance = env.sale_token.ft_balance_of(bob.id()).await.unwrap();
-    assert_eq!(balance, 0);
-
-    assert_eq!(lp.get_user_allocation(bob.id()).await.unwrap(), 200_000);
-    assert_eq!(lp.get_user_allocation(alice.id()).await.unwrap(), 100_000);
->>>>>>> 8c070b96
 
     assert_eq!(
         (Some(150), Some(300)),
