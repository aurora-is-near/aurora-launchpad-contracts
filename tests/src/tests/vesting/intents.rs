use crate::env::Env;
use crate::env::fungible_token::FungibleToken;
use crate::env::mt_token::MultiToken;
use crate::env::sale_contract::{Claim, Deposit, SaleContract};
use crate::tests::NANOSECONDS_PER_SECOND;
use aurora_launchpad_types::config::VestingSchedule;
use aurora_launchpad_types::duration::Duration;

#[tokio::test]
async fn vesting_schedule_claim_fails_for_cliff_period() {
    let env = Env::new().await.unwrap();
    let mut config = env.create_config().await;
    config.vesting_schedule = Some(VestingSchedule {
        cliff_period: Duration::from_secs(200),
        vesting_period: Duration::from_secs(600),
    });
    let lp = env.create_launchpad(&config).await.unwrap();
    let alice = env.alice();
    let bob = env.bob();

    env.sale_token
        .storage_deposits(&[lp.id(), env.defuse.id()])
        .await
        .unwrap();
    env.sale_token
        .ft_transfer_call(lp.id(), config.total_sale_amount, "")
        .await
        .unwrap();

    env.deposit_ft
        .storage_deposits(&[lp.id(), alice.id(), bob.id()])
        .await
        .unwrap();
    env.deposit_ft
        .ft_transfer(alice.id(), 100_000)
        .await
        .unwrap();
    env.deposit_ft.ft_transfer(bob.id(), 200_000).await.unwrap();

    alice
        .deposit_nep141(lp.id(), env.deposit_ft.id(), 50_000)
        .await
        .unwrap();
    bob.deposit_nep141(lp.id(), env.deposit_ft.id(), 150_000)
        .await
        .unwrap();

    let balance = env.deposit_ft.ft_balance_of(alice.id()).await.unwrap();
    assert_eq!(balance, 50_000);

    let balance = env.deposit_ft.ft_balance_of(bob.id()).await.unwrap();
    assert_eq!(balance, 50_000);

    env.wait_for_timestamp(config.end_date + 100 * NANOSECONDS_PER_SECOND)
        .await;
    assert!(lp.is_success().await.unwrap());

    assert_eq!(lp.get_available_for_claim(bob.id()).await.unwrap(), 0);
    assert_eq!(lp.get_available_for_claim(alice.id()).await.unwrap(), 0);

    assert_eq!(lp.get_user_allocation(bob.id()).await.unwrap(), 150_000);
    assert_eq!(lp.get_user_allocation(alice.id()).await.unwrap(), 50_000);

    assert_eq!(lp.get_remaining_vesting(bob.id()).await.unwrap(), 150_000);
    assert_eq!(lp.get_remaining_vesting(alice.id()).await.unwrap(), 50_000);

    let err = alice
        .claim_to_intents(lp.id(), alice.id())
        .await
        .unwrap_err();
    assert!(err.to_string().contains("No assets to claim"));

    let balance = env
        .defuse
        .mt_balance_of(alice.id(), format!("nep141:{}", env.sale_token.id()))
        .await
        .unwrap();
    assert_eq!(balance, 0);

    let err = bob.claim_to_intents(lp.id(), bob.id()).await.unwrap_err();
    assert!(err.to_string().contains("No assets to claim"));

    let balance = env
        .defuse
        .mt_balance_of(bob.id(), format!("nep141:{}", env.sale_token.id()))
        .await
        .unwrap();
    assert_eq!(balance, 0);
}

#[tokio::test]
async fn vesting_schedule_claim_success_exactly_after_cliff_period() {
    let env = Env::new().await.unwrap();
    let mut config = env.create_config().await;
    config.vesting_schedule = Some(VestingSchedule {
        cliff_period: Duration::from_secs(20),
        vesting_period: Duration::from_secs(60),
    });
    let lp = env.create_launchpad(&config).await.unwrap();
    let alice = env.alice();
    let bob = env.bob();

    env.sale_token
        .storage_deposits(&[lp.id(), env.defuse.id()])
        .await
        .unwrap();
    env.sale_token
        .ft_transfer_call(lp.id(), config.total_sale_amount, "")
        .await
        .unwrap();

    env.deposit_ft
        .storage_deposits(&[lp.id(), alice.id(), bob.id()])
        .await
        .unwrap();
    env.deposit_ft
        .ft_transfer(alice.id(), 100_000)
        .await
        .unwrap();
    env.deposit_ft.ft_transfer(bob.id(), 200_000).await.unwrap();

    alice
        .deposit_nep141(lp.id(), env.deposit_ft.id(), 50_000)
        .await
        .unwrap();
    bob.deposit_nep141(lp.id(), env.deposit_ft.id(), 150_000)
        .await
        .unwrap();

    let balance = env.deposit_ft.ft_balance_of(alice.id()).await.unwrap();
    assert_eq!(balance, 50_000);

    let balance = env.deposit_ft.ft_balance_of(bob.id()).await.unwrap();
    assert_eq!(balance, 50_000);

    env.wait_for_timestamp(config.end_date + 20 * NANOSECONDS_PER_SECOND)
        .await;
    assert!(lp.is_success().await.unwrap());

    alice.claim_to_intents(lp.id(), alice.id()).await.unwrap();
    let balance = env
        .defuse
        .mt_balance_of(alice.id(), format!("nep141:{}", env.sale_token.id()))
        .await
        .unwrap();
    assert!(
        balance > 17_000 && balance < 19_000,
        "17_000 < balance < 19_000 got {balance}"
    );

    bob.claim_to_intents(lp.id(), bob.id()).await.unwrap();
    let balance = env
        .defuse
        .mt_balance_of(bob.id(), format!("nep141:{}", env.sale_token.id()))
        .await
        .unwrap();
    assert!(
<<<<<<< HEAD
        balance > 53_000 && balance < 59_000,
        "53_000 < balance < 59_000 got {balance}"
=======
        balance > 55_000 && balance < 58_000,
        "55_000 < balance < 58_000 got {balance}"
>>>>>>> 8c070b96
    );

    assert_eq!(lp.get_user_allocation(bob.id()).await.unwrap(), 150_000);
    assert_eq!(lp.get_user_allocation(alice.id()).await.unwrap(), 50_000);

    let remaining = lp.get_remaining_vesting(alice.id()).await.unwrap();
    assert!(
        remaining > 29_000 && remaining < 33_000,
        "29_000 < remaining < 33_000 got {remaining}"
    );
    let remaining = lp.get_remaining_vesting(bob.id()).await.unwrap();
    assert!(
        remaining > 90_000 && remaining < 96_000,
        "90_000 < remaining < 96_000 got {remaining}"
    );
}

#[tokio::test]
async fn vesting_schedule_many_claims_success_for_different_periods() {
    let env = Env::new().await.unwrap();
    let mut config = env.create_config().await;
    let ts = config.total_sale_amount.0 - config.sale_amount.0;
    // Adjust total amount to sale amount
    config.total_sale_amount = (ts + 450).into();
    config.sale_amount = 450.into();
    config.soft_cap = 450.into();
    config.vesting_schedule = Some(VestingSchedule {
        cliff_period: Duration::from_secs(15),
        vesting_period: Duration::from_secs(45),
    });
    let lp = env.create_launchpad(&config).await.unwrap();
    let alice = env.alice();
    let bob = env.bob();

    env.sale_token
        .storage_deposits(&[lp.id(), env.defuse.id()])
        .await
        .unwrap();
    env.sale_token
        .ft_transfer_call(lp.id(), config.total_sale_amount, "")
        .await
        .unwrap();

    env.deposit_ft
        .storage_deposits(&[lp.id(), alice.id(), bob.id()])
        .await
        .unwrap();
    env.deposit_ft
        .ft_transfer(alice.id(), 100_000)
        .await
        .unwrap();
    env.deposit_ft.ft_transfer(bob.id(), 200_000).await.unwrap();

    alice
        .deposit_nep141(lp.id(), env.deposit_ft.id(), 150)
        .await
        .unwrap();
    bob.deposit_nep141(lp.id(), env.deposit_ft.id(), 300)
        .await
        .unwrap();

    let balance = env.deposit_ft.ft_balance_of(alice.id()).await.unwrap();
    assert_eq!(balance, 100_000 - 150);

    let balance = env.deposit_ft.ft_balance_of(bob.id()).await.unwrap();
    assert_eq!(balance, 200_000 - 300);

    env.wait_for_timestamp(config.end_date + 15 * NANOSECONDS_PER_SECOND)
        .await;
    assert!(lp.is_success().await.unwrap());

    alice.claim_to_intents(lp.id(), alice.id()).await.unwrap();
    let balance = env
        .defuse
        .mt_balance_of(alice.id(), format!("nep141:{}", env.sale_token.id()))
        .await
        .unwrap();
    // Expected Deviation, as we can't predict the correct value for constantly changed blockchain time
    assert!(
        balance > 50 && balance < 60,
        "50 < balance < 60 got {balance}"
    );

    bob.claim_to_intents(lp.id(), bob.id()).await.unwrap();
    let balance = env
        .defuse
        .mt_balance_of(bob.id(), format!("nep141:{}", env.sale_token.id()))
        .await
        .unwrap();
    // Expected Deviation, as we can't predict the correct value for constantly changed blockchain time
    assert!(
        balance > 100 && balance < 125,
        "100 < balance < 125 got {balance}"
    );

    env.wait_for_timestamp(config.end_date + 30 * NANOSECONDS_PER_SECOND)
        .await;
    alice.claim_to_intents(lp.id(), alice.id()).await.unwrap();
    let balance = env
        .defuse
        .mt_balance_of(alice.id(), format!("nep141:{}", env.sale_token.id()))
        .await
        .unwrap();
    // Expected Deviation, as we can't predict the correct value for constantly changed blockchain time
    assert!(
        balance > 100 && balance < 110,
        "100 < balance < 110 got {balance}"
    );

    bob.claim_to_intents(lp.id(), bob.id()).await.unwrap();
    let balance = env
        .defuse
        .mt_balance_of(bob.id(), format!("nep141:{}", env.sale_token.id()))
        .await
        .unwrap();
    // Expected Deviation, as we can't predict the correct value for constantly changed blockchain time
    assert!(
        balance > 200 && balance < 225,
        "200 < balance < 225 got {balance}"
    );

    env.wait_for_timestamp(config.end_date + 45 * NANOSECONDS_PER_SECOND)
        .await;
    alice.claim_to_intents(lp.id(), alice.id()).await.unwrap();
    let balance = env
        .defuse
        .mt_balance_of(alice.id(), format!("nep141:{}", env.sale_token.id()))
        .await
        .unwrap();
    assert_eq!(balance, 150, "expected 150 got {balance}");

    bob.claim_to_intents(lp.id(), bob.id()).await.unwrap();
    let balance = env
        .defuse
        .mt_balance_of(bob.id(), format!("nep141:{}", env.sale_token.id()))
        .await
        .unwrap();
    assert_eq!(balance, 300, "expected 300 got {balance}");

    assert_eq!(lp.get_user_allocation(alice.id()).await.unwrap(), 150);
    assert_eq!(lp.get_user_allocation(bob.id()).await.unwrap(), 300);

    assert_eq!(lp.get_remaining_vesting(alice.id()).await.unwrap(), 0);
    assert_eq!(lp.get_remaining_vesting(bob.id()).await.unwrap(), 0);
}<|MERGE_RESOLUTION|>--- conflicted
+++ resolved
@@ -155,13 +155,8 @@
         .await
         .unwrap();
     assert!(
-<<<<<<< HEAD
-        balance > 53_000 && balance < 59_000,
-        "53_000 < balance < 59_000 got {balance}"
-=======
         balance > 55_000 && balance < 58_000,
         "55_000 < balance < 58_000 got {balance}"
->>>>>>> 8c070b96
     );
 
     assert_eq!(lp.get_user_allocation(bob.id()).await.unwrap(), 150_000);
