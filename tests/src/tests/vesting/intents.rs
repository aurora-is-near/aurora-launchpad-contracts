use crate::env::Env;
use crate::env::fungible_token::FungibleToken;
use crate::env::mt_token::MultiToken;
use crate::env::sale_contract::{Claim, Deposit, SaleContract};
use crate::tests::NANOSECONDS_PER_SECOND;
use aurora_launchpad_types::config::VestingSchedule;

#[tokio::test]
async fn vesting_schedule_claim_fails_for_cliff_period() {
    let env = Env::new().await.unwrap();
    let mut config = env.create_config().await;
    config.vesting_schedule = Some(VestingSchedule {
        cliff_period: 200 * NANOSECONDS_PER_SECOND,
        vesting_period: 600 * NANOSECONDS_PER_SECOND,
    });
    let lp = env.create_launchpad(&config).await.unwrap();
    let alice = env.alice();
    let bob = env.bob();

    env.sale_token
        .storage_deposits(&[lp.id(), env.defuse.id()])
        .await
        .unwrap();
    env.sale_token
        .ft_transfer_call(lp.id(), config.total_sale_amount, "")
        .await
        .unwrap();

    env.deposit_ft
        .storage_deposits(&[lp.id(), alice.id(), bob.id()])
        .await
        .unwrap();
    env.deposit_ft
        .ft_transfer(alice.id(), 100_000)
        .await
        .unwrap();
    env.deposit_ft.ft_transfer(bob.id(), 200_000).await.unwrap();

    alice
        .deposit_nep141(lp.id(), env.deposit_ft.id(), 50_000)
        .await
        .unwrap();
    bob.deposit_nep141(lp.id(), env.deposit_ft.id(), 150_000)
        .await
        .unwrap();

    let balance = env.deposit_ft.ft_balance_of(alice.id()).await.unwrap();
    assert_eq!(balance, 50_000);

    let balance = env.deposit_ft.ft_balance_of(bob.id()).await.unwrap();
    assert_eq!(balance, 50_000);

    env.wait_for_timestamp(config.end_date + 100 * NANOSECONDS_PER_SECOND)
        .await;
    assert!(lp.is_success().await.unwrap());

    assert_eq!(lp.get_available_for_claim(bob.id()).await.unwrap(), 0);
    assert_eq!(lp.get_available_for_claim(alice.id()).await.unwrap(), 0);

    assert_eq!(lp.get_user_allocation(bob.id()).await.unwrap(), 150_000);
    assert_eq!(lp.get_user_allocation(alice.id()).await.unwrap(), 50_000);

    assert_eq!(lp.get_remaining_vesting(bob.id()).await.unwrap(), 150_000);
    assert_eq!(lp.get_remaining_vesting(alice.id()).await.unwrap(), 50_000);

    let err = alice
        .claim_to_intents(lp.id(), alice.id())
        .await
        .unwrap_err();
<<<<<<< HEAD
    assert!(err.to_string().contains("Zero amount to claim"));
=======
    assert!(err.to_string().contains("No assets to claim"));
>>>>>>> 581b858c

    let balance = env
        .defuse
        .mt_balance_of(alice.id(), format!("nep141:{}", env.sale_token.id()))
        .await
        .unwrap();
    assert_eq!(balance, 0);

<<<<<<< HEAD
    let err = bob
        .claim(
            lp.id(),
            WithdrawDirection::Intents(bob.id().as_str().into()),
        )
        .await
        .unwrap_err();
    assert!(err.to_string().contains("Zero amount to claim"));
=======
    let err = bob.claim_to_intents(lp.id(), bob.id()).await.unwrap_err();
    assert!(err.to_string().contains("No assets to claim"));
>>>>>>> 581b858c

    let balance = env
        .defuse
        .mt_balance_of(bob.id(), format!("nep141:{}", env.sale_token.id()))
        .await
        .unwrap();
    assert_eq!(balance, 0);
}

#[tokio::test]
async fn vesting_schedule_claim_success_exactly_after_cliff_period() {
    let env = Env::new().await.unwrap();
    let mut config = env.create_config().await;
    config.vesting_schedule = Some(VestingSchedule {
        cliff_period: 20 * NANOSECONDS_PER_SECOND,
        vesting_period: 60 * NANOSECONDS_PER_SECOND,
    });
    let lp = env.create_launchpad(&config).await.unwrap();
    let alice = env.alice();
    let bob = env.bob();

    env.sale_token
        .storage_deposits(&[lp.id(), env.defuse.id()])
        .await
        .unwrap();
    env.sale_token
        .ft_transfer_call(lp.id(), config.total_sale_amount, "")
        .await
        .unwrap();

    env.deposit_ft
        .storage_deposits(&[lp.id(), alice.id(), bob.id()])
        .await
        .unwrap();
    env.deposit_ft
        .ft_transfer(alice.id(), 100_000)
        .await
        .unwrap();
    env.deposit_ft.ft_transfer(bob.id(), 200_000).await.unwrap();

    alice
        .deposit_nep141(lp.id(), env.deposit_ft.id(), 50_000)
        .await
        .unwrap();
    bob.deposit_nep141(lp.id(), env.deposit_ft.id(), 150_000)
        .await
        .unwrap();

    let balance = env.deposit_ft.ft_balance_of(alice.id()).await.unwrap();
    assert_eq!(balance, 50_000);

    let balance = env.deposit_ft.ft_balance_of(bob.id()).await.unwrap();
    assert_eq!(balance, 50_000);

    env.wait_for_timestamp(config.end_date + 20 * NANOSECONDS_PER_SECOND)
        .await;
    assert!(lp.is_success().await.unwrap());

    alice.claim_to_intents(lp.id(), alice.id()).await.unwrap();
    let balance = env
        .defuse
        .mt_balance_of(alice.id(), format!("nep141:{}", env.sale_token.id()))
        .await
        .unwrap();
    assert!(
        balance > 17_000 && balance < 19_000,
        "17_000 < balance < 19_000 got {balance}"
    );

    bob.claim_to_intents(lp.id(), bob.id()).await.unwrap();
    let balance = env
        .defuse
        .mt_balance_of(bob.id(), format!("nep141:{}", env.sale_token.id()))
        .await
        .unwrap();
    assert!(
        balance > 53_000 && balance < 57_500,
        "53_000 < balance < 57_500 got {balance}"
    );

    assert_eq!(lp.get_user_allocation(bob.id()).await.unwrap(), 150_000);
    assert_eq!(lp.get_user_allocation(alice.id()).await.unwrap(), 50_000);

    let remaining = lp.get_remaining_vesting(alice.id()).await.unwrap();
    assert!(
        remaining > 30_000 && remaining < 33_000,
        "30_000 < remaining < 33_000 got {remaining}"
    );
    let remaining = lp.get_remaining_vesting(bob.id()).await.unwrap();
    assert!(
        remaining > 90_000 && remaining < 96_000,
        "90_000 < remaining < 96_000 got {remaining}"
    );
}

#[tokio::test]
async fn vesting_schedule_many_claims_success_for_different_periods() {
    let env = Env::new().await.unwrap();
    let mut config = env.create_config().await;
    let ts = config.total_sale_amount.0 - config.sale_amount.0;
    // Adjust total amount to sale amount
    config.total_sale_amount = (ts + 450).into();
    config.sale_amount = 450.into();
    config.soft_cap = 450.into();
    config.vesting_schedule = Some(VestingSchedule {
        cliff_period: 15 * NANOSECONDS_PER_SECOND,
        vesting_period: 45 * NANOSECONDS_PER_SECOND,
    });
    let lp = env.create_launchpad(&config).await.unwrap();
    let alice = env.alice();
    let bob = env.bob();

    env.sale_token
        .storage_deposits(&[lp.id(), env.defuse.id()])
        .await
        .unwrap();
    env.sale_token
        .ft_transfer_call(lp.id(), config.total_sale_amount, "")
        .await
        .unwrap();

    env.deposit_ft
        .storage_deposits(&[lp.id(), alice.id(), bob.id()])
        .await
        .unwrap();
    env.deposit_ft
        .ft_transfer(alice.id(), 100_000)
        .await
        .unwrap();
    env.deposit_ft.ft_transfer(bob.id(), 200_000).await.unwrap();

    alice
        .deposit_nep141(lp.id(), env.deposit_ft.id(), 150)
        .await
        .unwrap();
    bob.deposit_nep141(lp.id(), env.deposit_ft.id(), 300)
        .await
        .unwrap();

    let balance = env.deposit_ft.ft_balance_of(alice.id()).await.unwrap();
    assert_eq!(balance, 100_000 - 150);

    let balance = env.deposit_ft.ft_balance_of(bob.id()).await.unwrap();
    assert_eq!(balance, 200_000 - 300);

    env.wait_for_timestamp(config.end_date + 15 * NANOSECONDS_PER_SECOND)
        .await;
    assert!(lp.is_success().await.unwrap());

    alice.claim_to_intents(lp.id(), alice.id()).await.unwrap();
    let balance = env
        .defuse
        .mt_balance_of(alice.id(), format!("nep141:{}", env.sale_token.id()))
        .await
        .unwrap();
    // Expected Deviation, as we can't predict the correct value for constantly changed blockchain time
    assert!(
        balance > 50 && balance < 60,
        "50 < balance < 60 got {balance}"
    );

    bob.claim_to_intents(lp.id(), bob.id()).await.unwrap();
    let balance = env
        .defuse
        .mt_balance_of(bob.id(), format!("nep141:{}", env.sale_token.id()))
        .await
        .unwrap();
    // Expected Deviation, as we can't predict the correct value for constantly changed blockchain time
    assert!(
        balance > 100 && balance < 125,
        "100 < balance < 125 got {balance}"
    );

    env.wait_for_timestamp(config.end_date + 30 * NANOSECONDS_PER_SECOND)
        .await;
    alice.claim_to_intents(lp.id(), alice.id()).await.unwrap();
    let balance = env
        .defuse
        .mt_balance_of(alice.id(), format!("nep141:{}", env.sale_token.id()))
        .await
        .unwrap();
    // Expected Deviation, as we can't predict the correct value for constantly changed blockchain time
    assert!(
        balance > 100 && balance < 110,
        "100 < balance < 110 got {balance}"
    );

    bob.claim_to_intents(lp.id(), bob.id()).await.unwrap();
    let balance = env
        .defuse
        .mt_balance_of(bob.id(), format!("nep141:{}", env.sale_token.id()))
        .await
        .unwrap();
    // Expected Deviation, as we can't predict the correct value for constantly changed blockchain time
    assert!(
        balance > 200 && balance < 225,
        "200 < balance < 225 got {balance}"
    );

    env.wait_for_timestamp(config.end_date + 45 * NANOSECONDS_PER_SECOND)
        .await;
    alice.claim_to_intents(lp.id(), alice.id()).await.unwrap();
    let balance = env
        .defuse
        .mt_balance_of(alice.id(), format!("nep141:{}", env.sale_token.id()))
        .await
        .unwrap();
    assert_eq!(balance, 150, "expected 150 got {balance}");

    bob.claim_to_intents(lp.id(), bob.id()).await.unwrap();
    let balance = env
        .defuse
        .mt_balance_of(bob.id(), format!("nep141:{}", env.sale_token.id()))
        .await
        .unwrap();
    assert_eq!(balance, 300, "expected 300 got {balance}");

    assert_eq!(lp.get_user_allocation(alice.id()).await.unwrap(), 150);
    assert_eq!(lp.get_user_allocation(bob.id()).await.unwrap(), 300);

    assert_eq!(lp.get_remaining_vesting(alice.id()).await.unwrap(), 0);
    assert_eq!(lp.get_remaining_vesting(bob.id()).await.unwrap(), 0);
}<|MERGE_RESOLUTION|>--- conflicted
+++ resolved
@@ -67,11 +67,7 @@
         .claim_to_intents(lp.id(), alice.id())
         .await
         .unwrap_err();
-<<<<<<< HEAD
-    assert!(err.to_string().contains("Zero amount to claim"));
-=======
     assert!(err.to_string().contains("No assets to claim"));
->>>>>>> 581b858c
 
     let balance = env
         .defuse
@@ -80,19 +76,8 @@
         .unwrap();
     assert_eq!(balance, 0);
 
-<<<<<<< HEAD
-    let err = bob
-        .claim(
-            lp.id(),
-            WithdrawDirection::Intents(bob.id().as_str().into()),
-        )
-        .await
-        .unwrap_err();
-    assert!(err.to_string().contains("Zero amount to claim"));
-=======
     let err = bob.claim_to_intents(lp.id(), bob.id()).await.unwrap_err();
     assert!(err.to_string().contains("No assets to claim"));
->>>>>>> 581b858c
 
     let balance = env
         .defuse
