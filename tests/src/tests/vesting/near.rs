use crate::env::Env;
use crate::env::fungible_token::FungibleToken;
use crate::env::sale_contract::{Claim, Deposit, SaleContract};
use crate::tests::NANOSECONDS_PER_SECOND;
use aurora_launchpad_types::config::VestingSchedule;

#[tokio::test]
async fn vesting_schedule_claim_fails_for_cliff_period() {
    let env = Env::new().await.unwrap();
    let mut config = env.create_config().await;
    config.vesting_schedule = Some(VestingSchedule {
        cliff_period: 200 * NANOSECONDS_PER_SECOND,
        vesting_period: 600 * NANOSECONDS_PER_SECOND,
    });
    let lp = env.create_launchpad(&config).await.unwrap();
    let alice = env.alice();
    let bob = env.bob();
    env.sale_token
        .storage_deposits(&[lp.id(), alice.id(), bob.id()])
        .await
        .unwrap();
    env.sale_token
        .ft_transfer_call(lp.id(), config.total_sale_amount, "")
        .await
        .unwrap();

    env.deposit_ft
        .storage_deposits(&[lp.id(), alice.id(), bob.id()])
        .await
        .unwrap();
    env.deposit_ft
        .ft_transfer(alice.id(), 100_000)
        .await
        .unwrap();
    env.deposit_ft.ft_transfer(bob.id(), 200_000).await.unwrap();

    alice
        .deposit_nep141(lp.id(), env.deposit_ft.id(), 50_000)
        .await
        .unwrap();
    bob.deposit_nep141(lp.id(), env.deposit_ft.id(), 150_000)
        .await
        .unwrap();

    let balance = env.deposit_ft.ft_balance_of(alice.id()).await.unwrap();
    assert_eq!(balance, 50_000);

    let balance = env.deposit_ft.ft_balance_of(bob.id()).await.unwrap();
    assert_eq!(balance, 50_000);

    env.wait_for_timestamp(config.end_date + 100 * NANOSECONDS_PER_SECOND)
        .await;
    assert!(lp.is_success().await.unwrap());

    assert_eq!(lp.get_available_for_claim(bob.id()).await.unwrap(), 0);
    assert_eq!(lp.get_available_for_claim(alice.id()).await.unwrap(), 0);

    assert_eq!(lp.get_user_allocation(bob.id()).await.unwrap(), 150_000);
    assert_eq!(lp.get_user_allocation(alice.id()).await.unwrap(), 50_000);

    assert_eq!(lp.get_remaining_vesting(bob.id()).await.unwrap(), 150_000);
    assert_eq!(lp.get_remaining_vesting(alice.id()).await.unwrap(), 50_000);

    let err = alice
        .claim_to_near(lp.id(), &env, alice.id(), 0)
        .await
        .unwrap_err();
<<<<<<< HEAD
    assert!(err.to_string().contains("Zero amount to claim"));
=======
    assert!(err.to_string().contains("No assets to claim"));
>>>>>>> 581b858c

    let balance = env.sale_token.ft_balance_of(alice.id()).await.unwrap();
    assert_eq!(balance, 0);

    let err = bob
        .claim_to_near(lp.id(), &env, bob.id(), 0)
        .await
        .unwrap_err();
<<<<<<< HEAD
    assert!(err.to_string().contains("Zero amount to claim"));
=======
    assert!(err.to_string().contains("No assets to claim"));
>>>>>>> 581b858c

    let balance = env.sale_token.ft_balance_of(bob.id()).await.unwrap();
    assert_eq!(balance, 0);
}

#[tokio::test]
async fn vesting_schedule_claim_success_exactly_after_cliff_period() {
    let env = Env::new().await.unwrap();
    let mut config = env.create_config().await;
    config.vesting_schedule = Some(VestingSchedule {
        cliff_period: 20 * NANOSECONDS_PER_SECOND,
        vesting_period: 60 * NANOSECONDS_PER_SECOND,
    });
    let lp = env.create_launchpad(&config).await.unwrap();
    let alice = env.alice();
    let bob = env.bob();
    env.sale_token
        .storage_deposits(&[lp.id(), alice.id(), bob.id(), env.defuse.id()])
        .await
        .unwrap();
    env.sale_token
        .ft_transfer_call(lp.id(), config.total_sale_amount, "")
        .await
        .unwrap();

    env.deposit_ft
        .storage_deposits(&[lp.id(), alice.id(), bob.id()])
        .await
        .unwrap();
    env.deposit_ft
        .ft_transfer(alice.id(), 100_000)
        .await
        .unwrap();
    env.deposit_ft.ft_transfer(bob.id(), 200_000).await.unwrap();

    alice
        .deposit_nep141(lp.id(), env.deposit_ft.id(), 50_000)
        .await
        .unwrap();
    bob.deposit_nep141(lp.id(), env.deposit_ft.id(), 150_000)
        .await
        .unwrap();

    let balance = env.deposit_ft.ft_balance_of(alice.id()).await.unwrap();
    assert_eq!(balance, 50_000);

    let balance = env.deposit_ft.ft_balance_of(bob.id()).await.unwrap();
    assert_eq!(balance, 50_000);

    env.wait_for_timestamp(config.end_date + 20 * NANOSECONDS_PER_SECOND)
        .await;
    assert!(lp.is_success().await.unwrap());

    let alice_claim = lp.get_available_for_claim(alice.id()).await.unwrap();
    alice
        .claim_to_near(lp.id(), &env, alice.id(), alice_claim)
        .await
        .unwrap();
    let balance = env.sale_token.ft_balance_of(alice.id()).await.unwrap();
    assert_eq!(balance, alice_claim);

    let bob_claim = lp.get_available_for_claim(bob.id()).await.unwrap();
    bob.claim_to_near(lp.id(), &env, bob.id(), bob_claim)
        .await
        .unwrap();
    let balance = env.sale_token.ft_balance_of(bob.id()).await.unwrap();
    assert_eq!(balance, bob_claim);

    let alice_remaining = lp.get_remaining_vesting(alice.id()).await.unwrap();
    assert!(
        alice_remaining > 29_000 && alice_remaining < 32_000,
        "29_000 < remaining < 32_000 got {alice_remaining}"
    );
    let bob_remaining = lp.get_remaining_vesting(bob.id()).await.unwrap();
    assert!(
        bob_remaining > 85_000 && bob_remaining < 92_000,
        "85_000 < remaining < 92_000 got {bob_remaining}"
    );
}

#[tokio::test]
async fn vesting_schedule_many_claims_success_for_different_periods() {
    let env = Env::new().await.unwrap();
    let mut config = env.create_config().await;
    let ts = config.total_sale_amount.0 - config.sale_amount.0;
    // Adjust total amount to sale amount
    config.total_sale_amount = (ts + 450).into();
    config.sale_amount = 450.into();
    config.soft_cap = 450.into();
    config.vesting_schedule = Some(VestingSchedule {
        cliff_period: 15 * NANOSECONDS_PER_SECOND,
        vesting_period: 45 * NANOSECONDS_PER_SECOND,
    });
    let lp = env.create_launchpad(&config).await.unwrap();
    let alice = env.alice();
    let bob = env.bob();

    env.sale_token
        .storage_deposits(&[lp.id(), alice.id(), bob.id(), env.defuse.id()])
        .await
        .unwrap();
    env.sale_token
        .ft_transfer_call(lp.id(), config.total_sale_amount, "")
        .await
        .unwrap();

    env.deposit_ft
        .storage_deposits(&[lp.id(), alice.id(), bob.id()])
        .await
        .unwrap();
    env.deposit_ft
        .ft_transfer(alice.id(), 100_000)
        .await
        .unwrap();
    env.deposit_ft.ft_transfer(bob.id(), 200_000).await.unwrap();

    alice
        .deposit_nep141(lp.id(), env.deposit_ft.id(), 150)
        .await
        .unwrap();
    bob.deposit_nep141(lp.id(), env.deposit_ft.id(), 300)
        .await
        .unwrap();

    let balance = env.deposit_ft.ft_balance_of(alice.id()).await.unwrap();
    assert_eq!(balance, (100_000 - 150));

    let balance = env.deposit_ft.ft_balance_of(bob.id()).await.unwrap();
    assert_eq!(balance, (200_000 - 300));

    env.wait_for_timestamp(config.end_date + 15 * NANOSECONDS_PER_SECOND)
        .await;
    assert!(lp.is_success().await.unwrap());

    let alice_first_claim = lp.get_available_for_claim(alice.id()).await.unwrap();
    alice
        .claim_to_near(lp.id(), &env, alice.id(), alice_first_claim)
        .await
        .unwrap();
    let balance = env.sale_token.ft_balance_of(alice.id()).await.unwrap();
    assert_eq!(balance, alice_first_claim);

    let bob_first_claim = lp.get_available_for_claim(bob.id()).await.unwrap();
    bob.claim_to_near(lp.id(), &env, bob.id(), bob_first_claim)
        .await
        .unwrap();
    let balance = env.sale_token.ft_balance_of(bob.id()).await.unwrap();
    assert_eq!(balance, bob_first_claim);

    env.wait_for_timestamp(config.end_date + 30 * NANOSECONDS_PER_SECOND)
        .await;

    let alice_second_claim = lp.get_available_for_claim(alice.id()).await.unwrap();
    alice
        .claim_to_near(lp.id(), &env, alice.id(), alice_second_claim)
        .await
        .unwrap();
    let balance = env.sale_token.ft_balance_of(alice.id()).await.unwrap();

    assert_eq!(balance, alice_first_claim + alice_second_claim);

    let bob_second_claim = lp.get_available_for_claim(bob.id()).await.unwrap();
    bob.claim_to_near(lp.id(), &env, bob.id(), bob_second_claim)
        .await
        .unwrap();
    let balance = env.sale_token.ft_balance_of(bob.id()).await.unwrap();
    assert_eq!(balance, bob_first_claim + bob_second_claim);

    env.wait_for_timestamp(config.end_date + 45 * NANOSECONDS_PER_SECOND)
        .await;

    alice
        .claim_to_near(
            lp.id(),
            &env,
            alice.id(),
            150 - alice_first_claim - alice_second_claim,
        )
        .await
        .unwrap();
    let balance = env.sale_token.ft_balance_of(alice.id()).await.unwrap();
    assert_eq!(balance, 150, "expected 150 got {balance}");

    bob.claim_to_near(
        lp.id(),
        &env,
        bob.id(),
        300 - bob_first_claim - bob_second_claim,
    )
    .await
    .unwrap();
    let balance = env.sale_token.ft_balance_of(bob.id()).await.unwrap();
    assert_eq!(balance, 300, "expected 300 got {balance}");

    assert_eq!(lp.get_user_allocation(alice.id()).await.unwrap(), 150);
    assert_eq!(lp.get_user_allocation(bob.id()).await.unwrap(), 300);

    assert_eq!(lp.get_remaining_vesting(alice.id()).await.unwrap(), 0);
    assert_eq!(lp.get_remaining_vesting(bob.id()).await.unwrap(), 0);
}<|MERGE_RESOLUTION|>--- conflicted
+++ resolved
@@ -65,11 +65,7 @@
         .claim_to_near(lp.id(), &env, alice.id(), 0)
         .await
         .unwrap_err();
-<<<<<<< HEAD
-    assert!(err.to_string().contains("Zero amount to claim"));
-=======
     assert!(err.to_string().contains("No assets to claim"));
->>>>>>> 581b858c
 
     let balance = env.sale_token.ft_balance_of(alice.id()).await.unwrap();
     assert_eq!(balance, 0);
@@ -78,11 +74,7 @@
         .claim_to_near(lp.id(), &env, bob.id(), 0)
         .await
         .unwrap_err();
-<<<<<<< HEAD
-    assert!(err.to_string().contains("Zero amount to claim"));
-=======
     assert!(err.to_string().contains("No assets to claim"));
->>>>>>> 581b858c
 
     let balance = env.sale_token.ft_balance_of(bob.id()).await.unwrap();
     assert_eq!(balance, 0);
