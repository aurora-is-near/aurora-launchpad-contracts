--- conflicted
+++ resolved
@@ -98,99 +98,33 @@
 }
 
 #[tokio::test]
-async fn successful_deposits_price_discovery() {
+async fn successful_deposits_with_refund() {
     let env = create_env().await.unwrap();
     let mut config = env.create_config();
     let now = env.worker.view_block().await.unwrap().timestamp();
 
     config.start_date = now;
     config.end_date = now + 200 * 10u64.pow(9);
-    config.mechanics = aurora_launchpad_types::config::Mechanics::PriceDiscovery;
-
-    let lp = env.create_launchpad(&config).await.unwrap();
-    let alice = env.create_participant("alice").await.unwrap();
-    let bob = env.create_participant("bob").await.unwrap();
-    let john = env.create_participant("john").await.unwrap();
-
-    env.sale_token.storage_deposit(lp.id()).await.unwrap();
-    env.sale_token
-        .ft_transfer_call(lp.id(), config.total_sale_amount, "")
-        .await
-        .unwrap();
-
-    env.deposit_token
-<<<<<<< HEAD
-        .storage_deposits(&[lp.id(), alice.id(), bob.id(), john.id()])
-        .await
-        .unwrap();
-    env.deposit_token
-        .ft_transfer(alice.id(), 100_000.into())
-        .await
-        .unwrap();
-    env.deposit_token
-        .ft_transfer(bob.id(), 200_000.into())
-        .await
-        .unwrap();
-    env.deposit_token
-        .ft_transfer(john.id(), 200_000.into())
-=======
+
+    let lp = env.create_launchpad(&config).await.unwrap();
+    let alice = env.create_participant("alice").await.unwrap();
+
+    env.sale_token.storage_deposit(lp.id()).await.unwrap();
+    env.sale_token
+        .ft_transfer_call(lp.id(), config.total_sale_amount, "")
+        .await
+        .unwrap();
+
+    env.deposit_token
         .storage_deposits(&[lp.id(), alice.id()])
         .await
         .unwrap();
     env.deposit_token
         .ft_transfer(alice.id(), 300_000.into())
->>>>>>> da967bcb
-        .await
-        .unwrap();
-
-    alice
-<<<<<<< HEAD
-        .deposit_nep141(lp.id(), env.deposit_token.id(), 100_000.into())
-        .await
-        .unwrap();
-
-    let alice_claim = lp
-        .get_available_for_claim(alice.id().as_str())
-        .await
-        .unwrap();
-    assert_eq!(alice_claim, 200_000.into()); // All soft_cap for Alice because nobody deposited.
-
-    bob.deposit_nep141(lp.id(), env.deposit_token.id(), 100_000.into())
-        .await
-        .unwrap();
-
-    let alice_claim = lp
-        .get_available_for_claim(alice.id().as_str())
-        .await
-        .unwrap();
-    assert_eq!(alice_claim, 100_000.into());
-
-    let bob_claim = lp.get_available_for_claim(bob.id().as_str()).await.unwrap();
-    assert_eq!(bob_claim, 100_000.into());
-
-    john.deposit_nep141(lp.id(), env.deposit_token.id(), 100_000.into())
-        .await
-        .unwrap();
-
-    let alice_claim = lp
-        .get_available_for_claim(alice.id().as_str())
-        .await
-        .unwrap();
-    assert_eq!(alice_claim, 66_666.into());
-
-    let bob_claim = lp.get_available_for_claim(bob.id().as_str()).await.unwrap();
-    assert_eq!(bob_claim, 66_666.into());
-
-    let john_claim = lp
-        .get_available_for_claim(john.id().as_str())
-        .await
-        .unwrap();
-    assert_eq!(john_claim, 66_666.into());
-}
-
-#[tokio::test]
-async fn successful_deposits_with_refund() {
-=======
+        .await
+        .unwrap();
+
+    alice
         .deposit_nep141(lp.id(), env.deposit_token.id(), 300_000.into())
         .await
         .unwrap();
@@ -208,18 +142,14 @@
 
 #[tokio::test]
 async fn deposit_wrong_token() {
->>>>>>> da967bcb
     let env = create_env().await.unwrap();
     let mut config = env.create_config();
     let now = env.worker.view_block().await.unwrap().timestamp();
 
     config.start_date = now;
     config.end_date = now + 200 * 10u64.pow(9);
-<<<<<<< HEAD
-=======
     // Set a wrong deposit token to test the error handling.
     config.deposit_token = DepositToken::Nep141("wrong_token.near".parse().unwrap());
->>>>>>> da967bcb
 
     let lp = env.create_launchpad(&config).await.unwrap();
     let alice = env.create_participant("alice").await.unwrap();
@@ -287,11 +217,7 @@
         .unwrap();
 
     alice
-<<<<<<< HEAD
-        .deposit_nep141(lp.id(), env.deposit_token.id(), 300_000.into())
-=======
         .deposit_nep141(lp.id(), env.deposit_token.id(), 190_000.into())
->>>>>>> da967bcb
         .await
         .unwrap();
 
@@ -299,12 +225,6 @@
     assert_eq!(balance, 33_333.into()); // 23_333 was refunded because the total sale amount is 200_000
 
     assert_eq!(lp.get_participants_count().await.unwrap(), 1);
-<<<<<<< HEAD
-    assert_eq!(lp.get_total_deposited().await.unwrap(), 200_000.into());
-    assert_eq!(
-        lp.get_investments(alice.id().as_str()).await.unwrap(),
-        Some(200_000.into())
-=======
     assert_eq!(lp.get_total_deposited().await.unwrap().0, 190_000 - 23_333);
     assert_eq!(
         lp.get_investments(alice.id().as_str()).await.unwrap(),
@@ -316,7 +236,6 @@
             .await
             .unwrap(),
         200_000.into()
->>>>>>> da967bcb
     );
 }
 
@@ -337,8 +256,6 @@
     env.sale_token.storage_deposit(lp.id()).await.unwrap();
     env.sale_token
         .ft_transfer_call(lp.id(), config.total_sale_amount, "")
-<<<<<<< HEAD
-=======
         .await
         .unwrap();
 
@@ -416,16 +333,11 @@
     env.sale_token.storage_deposit(lp.id()).await.unwrap();
     env.sale_token
         .ft_transfer_call(lp.id(), config.total_sale_amount, "")
->>>>>>> da967bcb
-        .await
-        .unwrap();
-
-    env.deposit_token
-<<<<<<< HEAD
-        .storage_deposits(&[lp.id(), alice.id()])
-=======
+        .await
+        .unwrap();
+
+    env.deposit_token
         .storage_deposits(&[lp.id(), alice.id(), bob.id()])
->>>>>>> da967bcb
         .await
         .unwrap();
     env.deposit_token
@@ -437,10 +349,6 @@
         .await
         .unwrap();
 
-<<<<<<< HEAD
-    let result = alice
-        .deposit_nep141(lp.id(), env.deposit_token.id(), 300_000.into())
-=======
     // Alice deposits with a 20% discount
     alice
         .deposit_nep141(lp.id(), env.deposit_token.id(), 70_000.into())
@@ -449,7 +357,6 @@
 
     // Wait for the discount period to end
     env.wait_for_timestamp(discount_end + 10 * 10u64.pow(9))
->>>>>>> da967bcb
         .await;
     // Bob deposits 170_000 without a discount
     bob.deposit_nep141(lp.id(), env.deposit_token.id(), 170_000.into())
@@ -461,11 +368,6 @@
     let balance = env.deposit_token.ft_balance_of(bob.id()).await.unwrap();
     assert_eq!(balance, 30_000.into());
 
-<<<<<<< HEAD
-    assert_eq!(lp.get_participants_count().await.unwrap(), 0);
-    assert_eq!(lp.get_total_deposited().await.unwrap(), 0.into());
-    assert_eq!(lp.get_investments(alice.id().as_str()).await.unwrap(), None);
-=======
     assert_eq!(lp.get_participants_count().await.unwrap(), 2);
     assert_eq!(lp.get_total_deposited().await.unwrap(), 240_000.into());
     assert_eq!(
@@ -609,5 +511,4 @@
 
     env.wait_for_sale_finish(&config).await;
     assert_eq!(lp.get_status().await.unwrap().as_str(), "Success");
->>>>>>> da967bcb
 }