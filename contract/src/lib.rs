#![allow(clippy::doc_lazy_continuation)]

use aurora_launchpad_types::config::{
    DepositToken, DistributionProportions, LaunchpadConfig, LaunchpadStatus, Mechanics, TokenId,
    VestingSchedule,
};
use aurora_launchpad_types::{IntentAccount, InvestmentAmount, WithdrawalAccount};
use near_plugins::{AccessControlRole, AccessControllable, Pausable, access_control, pause};
use near_sdk::borsh::BorshDeserialize;
use near_sdk::json_types::U128;
use near_sdk::store::{LazyOption, LookupMap};
use near_sdk::{
    AccountId, Gas, NearToken, PanicOnDefault, Promise, PromiseOrValue, PromiseResult, env,
    ext_contract, near, require,
};

use crate::mechanics::available_for_claim;
use crate::utils::parse_accounts;

mod mechanics;
mod utils;

const VERSION: &str = env!("CARGO_PKG_VERSION");

const GAS_FOR_FT_TRANSFER_CALL: Gas = Gas::from_tgas(70);
const GAS_FOR_FT_TRANSFER: Gas = Gas::from_tgas(5);
const GAS_FOR_FINISH_CLAIM: Gas = Gas::from_tgas(2);
const GAS_FOR_FINISH_DISTRIBUTION: Gas = Gas::from_tgas(2);

const ONE_YOCTO: NearToken = NearToken::from_yoctonear(1);

// For some reason, the clippy lints are not working properly in that macro
#[allow(dead_code)]
#[ext_contract(ext_ft)]
trait FungibleToken {
    fn ft_transfer(
        &mut self,
        receiver_id: AccountId,
        amount: U128,
        memo: Option<String>,
    ) -> PromiseOrValue<Vec<U128>>;
    fn ft_transfer_call(
        &mut self,
        receiver_id: AccountId,
        amount: U128,
        msg: String,
        memo: Option<String>,
    ) -> PromiseOrValue<Vec<U128>>;
}

#[ext_contract(ext_mt)]
pub trait MultiToken {
    fn mt_transfer(
        &mut self,
        receiver_id: AccountId,
        token_id: TokenId,
        amount: U128,
        approval: Option<(AccountId, u64)>,
        memo: Option<String>,
    );
    fn mt_transfer_call(
        &mut self,
        receiver_id: AccountId,
        token_id: TokenId,
        amount: U128,
        approval: Option<(AccountId, u64)>,
        memo: Option<String>,
        msg: String,
    ) -> PromiseOrValue<Vec<U128>>;
}

#[derive(AccessControlRole, Clone, Copy)]
#[near(serializers = [json])]
enum Role {
    PauseManager,
    UnpauseManager,
}

#[derive(PanicOnDefault, Pausable)]
#[access_control(role_type(Role))]
#[pausable(pause_roles(Role::PauseManager), unpause_roles(Role::UnpauseManager))]
#[near(contract_state)]
pub struct AuroraLaunchpadContract {
    /// Launchpad configuration
    pub config: LaunchpadConfig,
    /// Number of unique participants in the launchpad
    pub participants_count: u64,
    /// The total number of deposit tokens received from the users.
    pub total_deposited: u128,
    /// The total number of sale tokens sold during the launchpad
    total_sold_tokens: u128,
    /// User investments in the launchpad
    pub investments: LookupMap<IntentAccount, InvestmentAmount>,
    /// Start timestamp of the vesting period, if applicable
    pub vesting_start_timestamp: LazyOption<u64>,
    /// Vesting users state with claimed amounts
    pub vestings: LookupMap<IntentAccount, u128>,
    /// Accounts relationship NEAR AccountId to IntentAccount
    pub accounts: LookupMap<AccountId, IntentAccount>,
    /// Flag indicating whether the sale token was transferred to the contract
    pub is_sale_token_set: bool,
    /// Flag indicating whether the assets distributed
    pub is_distributed: bool,
}

#[near]
impl AuroraLaunchpadContract {
    #[init]
    #[must_use]
    #[allow(clippy::use_self)]
    pub fn new(config: LaunchpadConfig) -> Self {
        if let Mechanics::FixedPrice {
            deposit_token,
            sale_token,
        } = config.mechanics
        {
            require!(
                deposit_token.0 > 0 && sale_token.0 > 0,
                "Deposit and sale token amounts must be greater than zero"
            );
        }

<<<<<<< HEAD
=======
        config
            .validate()
            .unwrap_or_else(|err| env::panic_str(&format!("Invalid config: {err}")));

>>>>>>> ebae6ab8
        Self {
            config,
            participants_count: 0,
            total_deposited: 0,
            investments: LookupMap::new(b"investments".to_vec()),
            vesting_start_timestamp: LazyOption::new(b"vesting_start_timestamp".to_vec(), None),
            vestings: LookupMap::new(b"vestings".to_vec()),
            accounts: LookupMap::new(b"accounts".to_vec()),
            is_sale_token_set: false,
            is_distributed: false,
            total_sold_tokens: 0,
        }
    }

    pub fn is_not_started(&self) -> bool {
        matches!(self.get_status(), LaunchpadStatus::NotStarted)
    }

    pub fn is_ongoing(&self) -> bool {
        matches!(self.get_status(), LaunchpadStatus::Ongoing)
    }

    pub fn is_success(&self) -> bool {
        matches!(self.get_status(), LaunchpadStatus::Success)
    }

    pub fn is_failed(&self) -> bool {
        matches!(self.get_status(), LaunchpadStatus::Failed)
    }

    pub fn is_locked(&self) -> bool {
        matches!(self.get_status(), LaunchpadStatus::Locked)
    }

    fn is_paused(&self) -> bool {
        self.pa_is_paused("__PAUSED__".to_string())
    }

    pub fn get_status(&self) -> LaunchpadStatus {
        if !self.is_sale_token_set {
            return LaunchpadStatus::NotStarted;
        }
        if self.is_paused() {
            return LaunchpadStatus::Locked;
        }

        let current_timestamp = env::block_timestamp();

        if current_timestamp < self.config.start_date {
            LaunchpadStatus::NotStarted
        } else if current_timestamp >= self.config.start_date
            && current_timestamp < self.config.end_date
        {
            LaunchpadStatus::Ongoing
        } else if current_timestamp >= self.config.end_date
            && self.total_deposited >= self.config.soft_cap.0
        {
            LaunchpadStatus::Success
        } else {
            LaunchpadStatus::Failed
        }
    }

    pub fn get_config(&self) -> LaunchpadConfig {
        self.config.clone()
    }

    pub const fn get_participants_count(&self) -> u64 {
        self.participants_count
    }

    pub fn get_total_deposited(&self) -> U128 {
        self.total_deposited.into()
    }

    pub fn get_investments(&self, account: &IntentAccount) -> Option<U128> {
        self.investments.get(account).map(|s| U128(s.amount))
    }

    pub fn get_distribution_proportions(&self) -> DistributionProportions {
        self.config.distribution_proportions.clone()
    }

    pub const fn get_start_date(&self) -> u64 {
        self.config.start_date
    }

    pub const fn get_end_date(&self) -> u64 {
        self.config.end_date
    }

    pub const fn get_soft_cap(&self) -> U128 {
        self.config.soft_cap
    }

    pub const fn get_sale_amount(&self) -> U128 {
        self.config.sale_amount
    }

    /// Returns the sale token account ID.
    pub fn get_sale_token_account_id(&self) -> AccountId {
        self.config.sale_token_account_id.clone()
    }

    /// Returns the total number of tokens that should be sold during the launchpad.
    pub const fn get_total_sale_amount(&self) -> U128 {
        self.config.total_sale_amount
    }

    pub const fn get_solver_allocation(&self) -> U128 {
        self.config.distribution_proportions.solver_allocation
    }

    pub fn get_mechanics(&self) -> Mechanics {
        self.config.mechanics.clone()
    }

    pub fn get_vesting_schedule(&self) -> Option<VestingSchedule> {
        self.config.vesting_schedule.clone()
    }

    /// Returns the deposit token account ID.
    pub fn get_deposit_token_account_id(&self) -> DepositToken {
        self.config.deposit_token.clone()
    }

    /// Returns the number of tokens available for claim for the given intent account.
    pub fn get_available_for_claim(&self, account: &IntentAccount) -> U128 {
        let Some(investment) = self.investments.get(account) else {
            return U128(0);
        };
        available_for_claim(
            investment,
            self.total_sold_tokens,
            &self.config,
            env::block_timestamp(),
        )
        .unwrap_or_default()
        .into()
    }

    /// Returns the version of the contract.
    #[must_use]
    pub const fn get_version() -> &'static str {
        VERSION
    }

    pub fn claim(&mut self, withdrawal_account: &WithdrawalAccount) -> Promise {
        require!(
            self.is_success(),
            "Claim can be called only if the launchpad finishes with success status"
        );

        let intent_account_id = match withdrawal_account {
            WithdrawalAccount::Intents(account) => account,
            WithdrawalAccount::Near(account_id) => self
                .accounts
                .get(account_id)
                .unwrap_or_else(|| env::panic_str("No intent account found")),
        };

        let Some(investment) = self.investments.get_mut(intent_account_id) else {
            env::panic_str("No deposits found for the intent account");
        };
        let assets_amount = match available_for_claim(
            investment,
            self.total_sold_tokens,
            &self.config,
            env::block_timestamp(),
        ) {
            Ok(amount) => amount,
            Err(err) => env::panic_str(&format!("Claim failed: {err}")),
        };

        match withdrawal_account {
            WithdrawalAccount::Intents(intent_account_id) => {
                ext_ft::ext(self.config.sale_token_account_id.clone())
                    .with_attached_deposit(ONE_YOCTO)
                    .with_static_gas(GAS_FOR_FT_TRANSFER_CALL)
                    .ft_transfer_call(
                        self.config.intents_account_id.clone(),
                        assets_amount.into(),
                        intent_account_id.as_ref().to_string(),
                        None,
                    )
            }
            WithdrawalAccount::Near(account_id) => {
                ext_ft::ext(self.config.sale_token_account_id.clone())
                    .with_attached_deposit(ONE_YOCTO)
                    .with_static_gas(GAS_FOR_FT_TRANSFER)
                    .ft_transfer(account_id.clone(), assets_amount.into(), None)
            }
        }
        .then(
            Self::ext(env::current_account_id())
                .with_static_gas(GAS_FOR_FINISH_CLAIM)
                .finish_claim(intent_account_id, assets_amount),
        )
    }

    #[private]
    pub fn finish_claim(&mut self, intent_account_id: &IntentAccount, assets_amount: u128) {
        // Check if the intent account exists
        require!(
            env::promise_results_count() == 1,
            "Expected one promise result"
        );

        match env::promise_result(0) {
            PromiseResult::Successful(_) => {
                let Some(investment) = self.investments.get_mut(intent_account_id) else {
                    env::panic_str("No deposits found for the intent account");
                };
                investment.claimed += assets_amount;
            }
            PromiseResult::Failed => {
                env::panic_str("Claim transfer failed");
            }
        }
    }

    pub fn withdraw(&mut self, amount: u128) -> Promise {
        let status = self.get_status();
        let is_price_discovery_ongoing = matches!(self.config.mechanics, Mechanics::PriceDiscovery)
            && matches!(status, LaunchpadStatus::Ongoing);
        let is_withdrawal_allowed = is_price_discovery_ongoing
            || matches!(status, LaunchpadStatus::Failed)
            || matches!(status, LaunchpadStatus::Locked);
        require!(is_withdrawal_allowed, "Withdraw not allowed");
        let Some(intent_account) = self.accounts.get(&env::predecessor_account_id()) else {
            env::panic_str("Intent account isn't found for the user");
        };

        let Some(investment) = self.investments.get_mut(intent_account) else {
            env::panic_str("No deposits found for the intent account");
        };

        let mut amount = amount;
        // For Price Discovery mechanics, we allow partial withdrawal
        if matches!(self.config.mechanics, Mechanics::PriceDiscovery) {
            if let Err(err) = mechanics::withdraw(
                investment,
                amount,
                &mut self.total_deposited,
                &mut self.total_sold_tokens,
                &self.config,
                env::block_timestamp(),
            ) {
                env::panic_str(&format!("Withdraw failed: {err}"));
            }
        } else {
            // For other mechanics, we withdraw the full amount
            amount = investment.amount;
            // Withdraw all funds from the investment
            investment.amount = 0;
            // Reset weight to zero, as we are withdrawing all funds
            investment.weight = 0;
        }

        // ToDo: We need to add a possibility to withdraw tokens to Intents as well.
        // In this case we have to use `ft_transfer_call` or `mt_transfer_call` methods instead.

        match &self.config.deposit_token {
            DepositToken::Nep141(account_id) => ext_ft::ext(account_id.clone())
                .with_attached_deposit(ONE_YOCTO)
                .with_static_gas(GAS_FOR_FT_TRANSFER_CALL)
                .ft_transfer(env::predecessor_account_id(), amount.into(), None),
            DepositToken::Nep245((account_id, token_id)) => ext_mt::ext(account_id.clone())
                .with_attached_deposit(ONE_YOCTO)
                .with_static_gas(GAS_FOR_FT_TRANSFER_CALL)
                .mt_transfer(
                    env::predecessor_account_id(),
                    token_id.clone(),
                    amount.into(),
                    None,
                    None,
                ),
        }
    }

    pub fn distribute_tokens(&mut self) -> Promise {
        require!(
            self.is_success(),
            "Distribution can be called only if the launchpad finishes with success status"
        );
        require!(!self.is_distributed, "Tokens already distributed");
        // TODO: Check permission to distribute tokens
        // require!(env.predecessor_account_id() == ?, "Permission denied");

        // Distribute to solver
        let promise_res = ext_ft::ext(self.config.sale_token_account_id.clone())
            .with_attached_deposit(ONE_YOCTO)
            .with_static_gas(GAS_FOR_FT_TRANSFER)
            .ft_transfer_call(
                self.config.intents_account_id.clone(),
                self.config.distribution_proportions.solver_allocation,
                self.config
                    .distribution_proportions
                    .solver_account_id
                    .as_ref()
                    .to_string(),
                None,
            );

        self.config
            .distribution_proportions
            .stakeholder_proportions
            .iter()
            .fold(promise_res, |promise, proportion| {
                promise.and(
                    ext_ft::ext(self.config.sale_token_account_id.clone())
                        .with_attached_deposit(ONE_YOCTO)
                        .with_static_gas(GAS_FOR_FT_TRANSFER)
                        .ft_transfer_call(
                            self.config.intents_account_id.clone(),
                            proportion.allocation,
                            proportion.account.as_ref().to_string(),
                            None,
                        ),
                )
            })
            .then(
                Self::ext(env::current_account_id())
                    .with_static_gas(GAS_FOR_FINISH_DISTRIBUTION)
                    .finish_distribution(),
            )
    }

    #[private]
    pub fn finish_distribution(&mut self) {
        require!(
            env::promise_results_count() > 0,
            "Expected at least one promise result"
        );

        // Check if all promises were successful
        for i in 0..env::promise_results_count() {
            match env::promise_result(i) {
                PromiseResult::Successful(_) => {}
                PromiseResult::Failed => env::panic_str("Distribution failed"),
            }
        }

        // Set distributed flag
        self.is_distributed = true;
    }

    #[pause]
    pub fn ft_on_transfer(
        &mut self,
        sender_id: AccountId,
        amount: U128,
        msg: String,
        memo: Option<String>,
    ) -> PromiseOrValue<U128> {
        let _ = (sender_id, memo);
        let token_account_id = env::predecessor_account_id();

        if token_account_id == self.config.sale_token_account_id {
            self.init_contract(amount)
        } else if self.is_nep141_deposit_token(&token_account_id) {
            self.handle_deposit(amount, &msg)
        } else {
            env::panic_str("Unsupported NEP-141 token");
        }
    }

    #[pause]
    pub fn mt_on_transfer(
        &mut self,
        sender_id: AccountId,
        previous_owner_ids: Vec<AccountId>,
        token_ids: Vec<TokenId>,
        amounts: Vec<U128>,
        msg: String,
    ) -> PromiseOrValue<U128> {
        let _ = (sender_id, previous_owner_ids);
        require!(
            self.is_nep245_deposit_token(&env::predecessor_account_id(), &token_ids),
            "Wrong NEP-245 deposit token"
        );

        self.handle_deposit(amounts[0], &msg)
    }

    fn init_contract(&mut self, amount: U128) -> PromiseOrValue<U128> {
        if self.is_sale_token_set {
            env::panic_str("The contract is already initialized");
        }

        require!(
            amount == self.config.total_sale_amount,
            "Wrong total sale amount"
        );

        self.is_sale_token_set = true;
        PromiseOrValue::Value(0.into())
    }

    fn handle_deposit(&mut self, amount: U128, msg: &str) -> PromiseOrValue<U128> {
        require!(self.is_ongoing(), "Launchpad is not ongoing");
        // Get NEAR and IntentAccount from the message
        let (near_account_id, intent_account_id) =
            parse_accounts(msg).unwrap_or_else(|err| env::panic_str(err));
        // Insert IntentAccount to the accounts map if it doesn't exist
        self.accounts.entry(near_account_id).or_insert_with(|| {
            self.participants_count += 1;
            intent_account_id.clone()
        });

        near_sdk::log!("Depositing amount: {} for: {intent_account_id}", amount.0);

        let investments = self.investments.entry(intent_account_id).or_default();

        let deposit_result = mechanics::deposit(
            investments,
            amount.0,
            &mut self.total_deposited,
            &mut self.total_sold_tokens,
            &self.config,
            env::block_timestamp(),
        );
        let remain = match deposit_result {
            Ok(val) => val,
            Err(err) => env::panic_str(&format!("Deposit failed: {err}")),
        };

        PromiseOrValue::Value(remain.into())
    }

    fn is_nep141_deposit_token(&self, predecessor_account_id: &AccountId) -> bool {
        matches!(&self.config.deposit_token, DepositToken::Nep141(account_id) if account_id == predecessor_account_id)
    }

    fn is_nep245_deposit_token(
        &self,
        predecessor_account_id: &AccountId,
        token_ids: &[TokenId],
    ) -> bool {
        require!(
            token_ids.len() == 1,
            "Only one token_id is allowed for deposit"
        );
        matches!(&self.config.deposit_token, DepositToken::Nep245((account_id, token_id)) if account_id == predecessor_account_id && token_id == &token_ids[0])
    }
}<|MERGE_RESOLUTION|>--- conflicted
+++ resolved
@@ -120,13 +120,10 @@
             );
         }
 
-<<<<<<< HEAD
-=======
         config
             .validate()
             .unwrap_or_else(|err| env::panic_str(&format!("Invalid config: {err}")));
 
->>>>>>> ebae6ab8
         Self {
             config,
             participants_count: 0,
