--- conflicted
+++ resolved
@@ -1,4 +1,3 @@
-<<<<<<< HEAD
 use near_sdk::borsh::{BorshDeserialize, BorshSerialize};
 use near_sdk::json_types::{U64, U128};
 use near_sdk::serde::{Deserialize, Serialize};
@@ -101,12 +100,6 @@
 #[serde(crate = "near_sdk::serde")]
 pub struct IntentAccount(String);
 
-=======
-use near_sdk::json_types::U128;
-use near_sdk::store::LookupMap;
-use near_sdk::{AccountId, PanicOnDefault, PromiseOrValue, env, near, require};
-
->>>>>>> b64be01d
 #[derive(PanicOnDefault)]
 #[near(contract_state)]
 pub struct AuroraLaunchpadContract {
@@ -121,12 +114,8 @@
 impl AuroraLaunchpadContract {
     #[init]
     #[must_use]
-<<<<<<< HEAD
+    #[allow(clippy::use_self)]
     pub fn new(config: LaunchpadConfig) -> Self {
-=======
-    #[allow(clippy::use_self)]
-    pub fn new(token_account_id: AccountId) -> Self {
->>>>>>> b64be01d
         Self {
             config,
             token_account_id: LazyOption::new(b"token_account_id".to_vec(), None),
@@ -136,7 +125,6 @@
         }
     }
 
-<<<<<<< HEAD
     pub fn is_launchpad_leave(&self) -> bool {
         env::block_timestamp() >= self.config.start_date.0
             && env::block_timestamp() < self.config.end_date.0
@@ -147,20 +135,16 @@
             && self.total_deposited >= self.config.soft_cap.0
     }
 
-=======
->>>>>>> b64be01d
     #[allow(clippy::needless_pass_by_value)]
     pub fn ft_on_transfer(
         &mut self,
-        _sender_id: AccountId,
+        #[allow(clippy::used_underscore_binding)] _sender_id: AccountId,
         amount: U128,
         msg: String,
     ) -> PromiseOrValue<U128> {
         // Get Intent account from the message
         require!(!msg.is_empty(), "Invalid transfer token message format");
-        let account = IntentAccount(msg.to_string());
-
-        let _ = msg;
+        let account = IntentAccount(msg);
 
         self.investments
             .entry(account)
