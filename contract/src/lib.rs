use aurora_launchpad_types::config::{
    DepositToken, DistributionProportions, LaunchpadConfig, LaunchpadStatus, Mechanics,
    VestingSchedule,
};
use aurora_launchpad_types::{IntentAccount, InvestmentAmount, WithdrawDirection};
use near_plugins::{AccessControlRole, AccessControllable, Pausable, Upgradable, access_control};
use near_sdk::borsh::BorshDeserialize;
use near_sdk::json_types::U128;
use near_sdk::store::{LazyOption, LookupMap, LookupSet};
use near_sdk::{AccountId, Gas, NearToken, PanicOnDefault, env, near};

use crate::storage_key::StorageKey;

mod admin_withdraw;
mod claim;
mod deposit;
mod distribute;
mod lock;
mod mechanics;
mod storage_key;
#[cfg(test)]
mod tests;
mod traits;
mod utils;
mod withdraw;

const VERSION: &str = env!("CARGO_PKG_VERSION");

const GAS_FOR_FT_TRANSFER_CALL: Gas = Gas::from_tgas(35);
const GAS_FOR_FT_TRANSFER: Gas = Gas::from_tgas(3);
const ONE_YOCTO: NearToken = NearToken::from_yoctonear(1);

#[derive(AccessControlRole, Clone, Copy)]
#[near(serializers = [json])]
enum Role {
    Admin,
    PauseManager,
    UnpauseManager,
}

#[derive(PanicOnDefault, Pausable, Upgradable)]
#[access_control(role_type(Role))]
#[upgradable(access_control_roles(
    code_stagers(Role::Admin),
    code_deployers(Role::Admin),
    duration_initializers(Role::Admin),
    duration_update_stagers(Role::Admin),
    duration_update_appliers(Role::Admin),
))]
#[pausable(
    pause_roles(Role::Admin, Role::PauseManager),
    unpause_roles(Role::Admin, Role::UnpauseManager)
)]
#[near(contract_state)]
pub struct AuroraLaunchpadContract {
    /// Launchpad configuration
    pub config: LaunchpadConfig,
    /// Number of unique participants in the launchpad
    pub participants_count: u64,
    /// The total number of deposit tokens received from the users.
    pub total_deposited: u128,
    /// The total number of sale tokens sold during the launchpad
    total_sold_tokens: u128,
    /// User investments in the launchpad
    pub investments: LookupMap<IntentAccount, InvestmentAmount>,
    /// Start timestamp of the vesting period, if applicable
    pub vesting_start_timestamp: LazyOption<u64>,
    /// Vesting users state with claimed amounts
    pub vestings: LookupMap<IntentAccount, u128>,
    /// Individual vesting claimed amounts for each stakeholder
    pub individual_vesting_claimed: LookupMap<IntentAccount, u128>,
    /// Accounts relationship NEAR AccountId to IntentAccount
    pub accounts: LookupMap<AccountId, IntentAccount>,
    /// Flag indicating whether the sale token was transferred to the contract
    pub is_sale_token_set: bool,
    /// Flag indicating whether the launchpad is locked or not.
    is_locked: bool,
<<<<<<< HEAD
    pub distributed_accounts: LookupSet<IntentAccount>,
=======
    /// Set of accounts that have withdrawal in progress in the locked state.
    pub locked_withdraw: LookupSet<IntentAccount>,
>>>>>>> a677ab3b
}

#[near]
impl AuroraLaunchpadContract {
    /// Initializes the contract with the provided configuration and admin account.
    #[init]
    #[must_use]
    #[allow(clippy::use_self)]
    pub fn new(config: LaunchpadConfig, admin: Option<AccountId>) -> Self {
        config
            .validate()
            .unwrap_or_else(|err| env::panic_str(&format!("Invalid config: {err}")));

        let mut contract = Self {
            config,
            participants_count: 0,
            total_deposited: 0,
            investments: LookupMap::new(StorageKey::Investments),
            vesting_start_timestamp: LazyOption::new(StorageKey::VestingStartTimestamp, None),
            vestings: LookupMap::new(StorageKey::Vestings),
            individual_vesting_claimed: LookupMap::new(StorageKey::IndividualVestingClaimed),
            accounts: LookupMap::new(StorageKey::Accounts),
            is_sale_token_set: false,
            total_sold_tokens: 0,
            is_locked: false,
<<<<<<< HEAD
            distributed_accounts: LookupSet::new(StorageKey::DistributeAccounts),
=======
            locked_withdraw: LookupSet::new(StorageKey::LockedWithdraw),
>>>>>>> a677ab3b
        };

        let mut acl = contract.acl_get_or_init();

        if let Some(admin_account_id) = admin {
            acl.add_super_admin_unchecked(&admin_account_id);
            acl.grant_role_unchecked(Role::Admin, &admin_account_id);
        } else {
            acl.add_super_admin_unchecked(&env::signer_account_id());
            acl.grant_role_unchecked(Role::Admin, &env::current_account_id());
        }

        contract
    }

    pub fn is_not_initialized(&self) -> bool {
        matches!(self.get_status(), LaunchpadStatus::NotInitialized)
    }

    pub fn is_not_started(&self) -> bool {
        matches!(self.get_status(), LaunchpadStatus::NotStarted)
    }

    pub fn is_ongoing(&self) -> bool {
        matches!(self.get_status(), LaunchpadStatus::Ongoing)
    }

    pub fn is_success(&self) -> bool {
        matches!(self.get_status(), LaunchpadStatus::Success)
    }

    pub fn is_failed(&self) -> bool {
        matches!(self.get_status(), LaunchpadStatus::Failed)
    }

    pub fn is_locked(&self) -> bool {
        matches!(self.get_status(), LaunchpadStatus::Locked)
    }

    /// Returns the current status of the launchpad.
    pub fn get_status(&self) -> LaunchpadStatus {
        if !self.is_sale_token_set {
            return LaunchpadStatus::NotInitialized;
        }

        if self.is_locked {
            return LaunchpadStatus::Locked;
        }

        let current_timestamp = env::block_timestamp();

        if current_timestamp < self.config.start_date {
            LaunchpadStatus::NotStarted
        } else if current_timestamp >= self.config.start_date
            && current_timestamp < self.config.end_date
        {
            LaunchpadStatus::Ongoing
        } else if current_timestamp >= self.config.end_date
            && self.total_deposited >= self.config.soft_cap.0
        {
            LaunchpadStatus::Success
        } else {
            LaunchpadStatus::Failed
        }
    }

    /// Returns the launchpad configuration.
    pub fn get_config(&self) -> LaunchpadConfig {
        self.config.clone()
    }

    /// Returns the number of unique participants in the launchpad.
    pub const fn get_participants_count(&self) -> u64 {
        self.participants_count
    }

    /// Returns the total number of tokens deposited by all participants.
    pub fn get_total_deposited(&self) -> U128 {
        self.total_deposited.into()
    }

    /// Returns the total number of deposited tokens for a given account.
    pub fn get_investments(&self, account: &IntentAccount) -> Option<U128> {
        self.investments.get(account).map(|s| U128(s.amount))
    }

    /// Returns configuration of the distribution proportions.
    pub fn get_distribution_proportions(&self) -> DistributionProportions {
        self.config.distribution_proportions.clone()
    }

    /// Returns a timestamp of the start sale.
    pub const fn get_start_date(&self) -> u64 {
        self.config.start_date
    }

    /// Returns a timestamp of the end sale.
    pub const fn get_end_date(&self) -> u64 {
        self.config.end_date
    }

    /// The threshold or minimum deposited tokens needed to conclude the sale successfully.
    pub const fn get_soft_cap(&self) -> U128 {
        self.config.soft_cap
    }

    /// Maximum (in the case of `FixedPrice`) and total (in the case of `PriceDiscovery`) number
    /// of sale tokens used for the sale.
    pub const fn get_sale_amount(&self) -> U128 {
        self.config.sale_amount
    }

    /// Returns the total number of tokens sold during the launchpad.
    pub fn get_sold_amount(&self) -> U128 {
        self.total_sold_tokens.into()
    }

    /// Returns the sale token account ID.
    pub fn get_sale_token_account_id(&self) -> AccountId {
        self.config.sale_token_account_id.clone()
    }

    /// Returns the total number of tokens that should be sold during the launchpad.
    pub const fn get_total_sale_amount(&self) -> U128 {
        self.config.total_sale_amount
    }

    /// Returns the token allocation for the solver.
    pub const fn get_solver_allocation(&self) -> U128 {
        self.config.distribution_proportions.solver_allocation
    }

    /// Returns current mechanics of the launchpad.
    pub fn get_mechanics(&self) -> Mechanics {
        self.config.mechanics.clone()
    }

    /// Returns the vesting schedule, if any.
    pub fn get_vesting_schedule(&self) -> Option<VestingSchedule> {
        self.config.vesting_schedule.clone()
    }

    /// Returns the deposit token account ID.
    pub fn get_deposit_token_account_id(&self) -> DepositToken {
        self.config.deposit_token.clone()
    }

    /// Returns the version of the contract.
    #[must_use]
    pub const fn get_version() -> &'static str {
        VERSION
    }

    fn get_intents_account_id(
        &self,
        withdraw_direction: &WithdrawDirection,
        predecessor_account_id: &AccountId,
    ) -> IntentAccount {
        match withdraw_direction {
            WithdrawDirection::Intents(intent_account) => intent_account.clone(),
            WithdrawDirection::Near => self
                .accounts
                .get(predecessor_account_id)
                .cloned()
                .unwrap_or_else(|| {
                    env::panic_str("Intent account wasn't found for the NEAR account id")
                }),
        }
    }
}<|MERGE_RESOLUTION|>--- conflicted
+++ resolved
@@ -75,12 +75,10 @@
     pub is_sale_token_set: bool,
     /// Flag indicating whether the launchpad is locked or not.
     is_locked: bool,
-<<<<<<< HEAD
+    /// Already distributed accounts
     pub distributed_accounts: LookupSet<IntentAccount>,
-=======
     /// Set of accounts that have withdrawal in progress in the locked state.
     pub locked_withdraw: LookupSet<IntentAccount>,
->>>>>>> a677ab3b
 }
 
 #[near]
@@ -106,11 +104,8 @@
             is_sale_token_set: false,
             total_sold_tokens: 0,
             is_locked: false,
-<<<<<<< HEAD
             distributed_accounts: LookupSet::new(StorageKey::DistributeAccounts),
-=======
             locked_withdraw: LookupSet::new(StorageKey::LockedWithdraw),
->>>>>>> a677ab3b
         };
 
         let mut acl = contract.acl_get_or_init();
