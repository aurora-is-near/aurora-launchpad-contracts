--- conflicted
+++ resolved
@@ -67,25 +67,11 @@
 
     fn handle_deposit(&mut self, amount: U128, msg: &str) -> PromiseOrValue<U128> {
         require!(self.is_ongoing(), "Launchpad is not ongoing");
-<<<<<<< HEAD
 
-        // Get NEAR and IntentAccount from the message
-        let (near_account_id, intent_account_id) =
-            parse_accounts(msg).unwrap_or_else(|err| env::panic_str(err));
-
-        // Insert IntentAccount to the accounts map if near_account_id was provided
-        // and it doesn't exist
-        if let Some(near_account_id) = near_account_id {
-            self.accounts
-                .entry(near_account_id)
-                .or_insert_with(|| intent_account_id.clone());
-        }
-=======
         // Get IntentsAccount from the message
         let account = msg.try_into().unwrap_or_else(|e| {
             env::panic_str(&format!("Failed to parse an account from msg: {e}"))
         });
->>>>>>> 581b858c
 
         near_sdk::log!("Depositing amount: {} for: {account}", amount.0);
 
