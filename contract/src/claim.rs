use crate::mechanics::claim::{
    available_for_claim, available_for_individual_vesting_claim, user_allocation,
};
use crate::traits::ext_ft;
use crate::{
    AuroraLaunchpadContract, AuroraLaunchpadContractExt, GAS_FOR_FT_TRANSFER,
    GAS_FOR_FT_TRANSFER_CALL, ONE_YOCTO,
};
use aurora_launchpad_types::IntentsAccount;
use aurora_launchpad_types::config::DistributionAccount;
use defuse::tokens::DepositMessage;
use defuse_core::payload::multi::MultiPayload;
use near_plugins::{Pausable, pause};
use near_sdk::json_types::U128;
use near_sdk::{Gas, Promise, PromiseResult, assert_one_yocto, env, near, require};

const GAS_FOR_FINISH_CLAIM: Gas = Gas::from_tgas(2);

#[near]
impl AuroraLaunchpadContract {
    /// Returns the total number of claimed tokens for a given account.
    pub fn get_claimed(&self, account: &IntentsAccount) -> Option<U128> {
        self.investments.get(account).map(|s| U128(s.claimed))
    }

    /// Returns the total number of claimed tokens for an individual vesting for a given account.
    pub fn get_individual_vesting_claimed(&self, account: &DistributionAccount) -> Option<U128> {
        self.individual_vesting_claimed
            .get(account)
            .map(|s| U128(*s))
    }

    /// Returns the number of tokens available for individual vesting claim for the given intent account.
    pub fn get_available_for_individual_vesting_claim(
        &self,
        account: &DistributionAccount,
    ) -> U128 {
        self.config
            .distribution_proportions
            .get_individual_vesting_distribution(account)
            .map_or(0.into(), |individual_distribution| {
                available_for_individual_vesting_claim(
                    individual_distribution.allocation.0,
                    individual_distribution.vesting.as_ref(),
                    self.config.end_date,
                    env::block_timestamp(),
                )
                .unwrap_or_default()
                .saturating_sub(
                    self.individual_vesting_claimed
                        .get(account)
                        .copied()
                        .unwrap_or_default(),
                )
                .into()
            })
    }

    /// Returns the number of tokens available for claim for the given intent account.
    pub fn get_available_for_claim(&self, account: &IntentsAccount) -> U128 {
        let Some(investment) = self.investments.get(account) else {
            return 0.into();
        };

        available_for_claim(
            investment,
            self.total_sold_tokens,
            &self.config,
            env::block_timestamp(),
        )
        .unwrap_or_default()
        .saturating_sub(investment.claimed)
        .into()
    }

    /// Returns the allocation of tokens for a specific user account.
    pub fn get_user_allocation(&self, account: &IntentsAccount) -> U128 {
        let Some(investment) = self.investments.get(account) else {
            return 0.into();
        };
        user_allocation(investment.weight, self.total_sold_tokens, &self.config)
            .unwrap_or_default()
            .into()
    }

    /// Returns the allocation of tokens for a specific user account in individual vesting.
    pub fn get_individual_vesting_user_allocation(&self, account: &DistributionAccount) -> U128 {
        self.config
            .distribution_proportions
            .get_individual_vesting_distribution(account)
            .map_or(0.into(), |individual_distribution| {
                individual_distribution.allocation
            })
    }

    /// Calculates and returns the remaining vesting amount for a given account.
    pub fn get_remaining_vesting(&self, account: &IntentsAccount) -> U128 {
        let Some(investment) = self.investments.get(account) else {
            return 0.into();
        };
        let available_for_claim = available_for_claim(
            investment,
            self.total_sold_tokens,
            &self.config,
            env::block_timestamp(),
        )
        .unwrap_or_default();
        let user_allocation =
            user_allocation(investment.weight, self.total_sold_tokens, &self.config)
                .unwrap_or_default();

        user_allocation.saturating_sub(available_for_claim).into()
    }

    /// Calculates and returns the remaining vesting amount for a given account in individual vesting.
    pub fn get_individual_vesting_remaining_vesting(&self, account: &DistributionAccount) -> U128 {
        self.config
            .distribution_proportions
            .get_individual_vesting_distribution(account)
            .map_or(0, |individual_distribution| {
                let available_for_claim = available_for_individual_vesting_claim(
                    individual_distribution.allocation.0,
                    individual_distribution.vesting.as_ref(),
                    self.config.end_date,
                    env::block_timestamp(),
                )
                .unwrap_or_default();
                individual_distribution
                    .allocation
                    .0
                    .saturating_sub(available_for_claim)
            })
            .into()
    }

    /// The transaction allows users to claim their bought assets after the launchpad finishes
    /// with success status. The `withdraw_direction` parameter specifies the direction
    /// of the withdrawal.
    #[pause]
    #[payable]
    pub fn claim(
        &mut self,
        account: IntentsAccount,
        intents: Option<Vec<MultiPayload>>,
        refund_if_fails: Option<bool>,
    ) -> Promise {
        assert_one_yocto();
        require!(
            self.is_success(),
            "Claim can be called only if the launchpad finishes with success status"
        );

        let Some(investment) = self.investments.get_mut(&account) else {
            env::panic_str("No deposit was found for the intent account");
        };
        // available_for_claim - claimed
        let assets_amount = match available_for_claim(
            investment,
            self.total_sold_tokens,
            &self.config,
            env::block_timestamp(),
        ) {
            Ok(amount) => amount.saturating_sub(investment.claimed),
            Err(err) => env::panic_str(&format!("Claim failed: {err}")),
        };

        require!(assets_amount > 0, "No assets to claim");

        investment.claimed = investment.claimed.saturating_add(assets_amount);

        let receiver_id = account.clone().into();
        let msg = if let Some(intents) = intents {
            DepositMessage {
                receiver_id,
                execute_intents: intents,
                refund_if_fails: refund_if_fails.unwrap_or(false),
            }
        } else {
            DepositMessage::new(receiver_id)
        }
        .to_string();

        ext_ft::ext(self.config.sale_token_account_id.clone())
            .with_attached_deposit(ONE_YOCTO)
            .with_static_gas(GAS_FOR_FT_TRANSFER_CALL)
            .ft_transfer_call(
                self.config.intents_account_id.clone(),
                assets_amount.into(),
                msg,
                None,
            )
            .then(
                Self::ext(env::current_account_id())
                    .with_static_gas(GAS_FOR_FINISH_CLAIM)
                    .finish_claim(&account, assets_amount),
            )
    }

    #[pause]
    #[payable]
    pub fn claim_individual_vesting(&mut self, account: DistributionAccount) -> Promise {
        assert_one_yocto();
        require!(
            self.is_success(),
            "Claim can be called only if the launchpad finishes with success status"
        );

        let Some(stakeholder_proportion) = self
            .config
            .distribution_proportions
            .get_individual_vesting_distribution(&account)
        else {
            env::panic_str("No proportion was found for the account");
        };

        let individual_claimed = self
            .individual_vesting_claimed
            .entry(account.clone())
            .or_insert(0);

        let assets_amount = match available_for_individual_vesting_claim(
            stakeholder_proportion.allocation.0,
            stakeholder_proportion.vesting.as_ref(),
            self.config.end_date,
            env::block_timestamp(),
        ) {
            Ok(0) => env::panic_str("Zero amount to claim"),
            Ok(amount) => amount.saturating_sub(*individual_claimed),
            Err(err) => env::panic_str(&format!("Claim failed: {err}")),
        };

        require!(assets_amount > 0, "No assets to claim");

        *individual_claimed = individual_claimed.saturating_add(assets_amount);

<<<<<<< HEAD
        match &account {
            DistributionAccount::Intent(intent_account) => {
=======
        let is_call;

        match individual_distribution.vesting_distribution_direction {
            DistributionDirection::Intents => {
                is_call = true;

>>>>>>> b66ef997
                ext_ft::ext(self.config.sale_token_account_id.clone())
                    .with_attached_deposit(ONE_YOCTO)
                    .with_static_gas(GAS_FOR_FT_TRANSFER_CALL)
                    .ft_transfer_call(
                        self.config.intents_account_id.clone(),
                        assets_amount.into(),
                        intent_account.to_string(),
                        None,
                    )
            }
<<<<<<< HEAD
            DistributionAccount::Near(account_id) => {
=======
            DistributionDirection::Near => {
                // In the case of withdrawing to NEAR, we need to validate that the intent account
                // is the same as the predecessor account id.
                require!(
                    &predecessor_account_id == stakeholder_proportion.account.as_ref(),
                    "NEAR individual vesting claim account is wrong"
                );

                is_call = false;

>>>>>>> b66ef997
                ext_ft::ext(self.config.sale_token_account_id.clone())
                    .with_attached_deposit(ONE_YOCTO)
                    .with_static_gas(GAS_FOR_FT_TRANSFER)
                    .ft_transfer(account_id.clone(), assets_amount.into(), None)
            }
        }
        .then(
            Self::ext(env::current_account_id())
                .with_static_gas(GAS_FOR_FINISH_CLAIM)
                .finish_claim_individual_vesting(&account, assets_amount, is_call),
        )
    }

    #[private]
    pub fn finish_claim(&mut self, account: &IntentsAccount, assets_amount: u128) {
        require!(
            env::promise_results_count() == 1,
            "Expected one promise result"
        );

        let refund = match env::promise_result(0) {
            PromiseResult::Successful(refund) => {
                let refund_amount: U128 =
                    near_sdk::serde_json::from_slice(&refund).unwrap_or_default();
                assets_amount.saturating_sub(refund_amount.0)
            }
            PromiseResult::Failed => assets_amount,
        };

        if refund > 0 {
            let Some(investment) = self.investments.get_mut(account) else {
                env::panic_str("No deposit was found for the intent account");
            };
            near_sdk::log!("Refund: {refund}");

            // Refund claimed assets
            investment.claimed = investment.claimed.saturating_sub(refund);
        }
    }

    #[private]
    pub fn finish_claim_individual_vesting(
        &mut self,
        account: &DistributionAccount,
        assets_amount: u128,
        is_call: bool,
    ) {
        require!(
            env::promise_results_count() == 1,
            "Expected one promise result only"
        );

        let refund = match env::promise_result(0) {
            PromiseResult::Successful(refund) => {
                if is_call {
                    let refund_amount: U128 =
                        near_sdk::serde_json::from_slice(&refund).unwrap_or_default();

                    assets_amount.saturating_sub(refund_amount.0)
                } else {
                    0
                }
            }
            PromiseResult::Failed => assets_amount,
        };

        if refund > 0 {
            let Some(individual_vesting) = self.individual_vesting_claimed.get_mut(account) else {
                env::panic_str("No deposit was found for the intent account");
            };
            near_sdk::log!("Refund: {refund}");

            // Refund claimed assets
            *individual_vesting = individual_vesting.saturating_sub(refund);
        }
    }
}<|MERGE_RESOLUTION|>--- conflicted
+++ resolved
@@ -224,7 +224,7 @@
             self.config.end_date,
             env::block_timestamp(),
         ) {
-            Ok(0) => env::panic_str("Zero amount to claim"),
+            Ok(0) => env::panic_str("No assets to claim"),
             Ok(amount) => amount.saturating_sub(*individual_claimed),
             Err(err) => env::panic_str(&format!("Claim failed: {err}")),
         };
@@ -233,17 +233,10 @@
 
         *individual_claimed = individual_claimed.saturating_add(assets_amount);
 
-<<<<<<< HEAD
+        let is_call;
         match &account {
             DistributionAccount::Intent(intent_account) => {
-=======
-        let is_call;
-
-        match individual_distribution.vesting_distribution_direction {
-            DistributionDirection::Intents => {
                 is_call = true;
-
->>>>>>> b66ef997
                 ext_ft::ext(self.config.sale_token_account_id.clone())
                     .with_attached_deposit(ONE_YOCTO)
                     .with_static_gas(GAS_FOR_FT_TRANSFER_CALL)
@@ -254,20 +247,9 @@
                         None,
                     )
             }
-<<<<<<< HEAD
+
             DistributionAccount::Near(account_id) => {
-=======
-            DistributionDirection::Near => {
-                // In the case of withdrawing to NEAR, we need to validate that the intent account
-                // is the same as the predecessor account id.
-                require!(
-                    &predecessor_account_id == stakeholder_proportion.account.as_ref(),
-                    "NEAR individual vesting claim account is wrong"
-                );
-
                 is_call = false;
-
->>>>>>> b66ef997
                 ext_ft::ext(self.config.sale_token_account_id.clone())
                     .with_attached_deposit(ONE_YOCTO)
                     .with_static_gas(GAS_FOR_FT_TRANSFER)
