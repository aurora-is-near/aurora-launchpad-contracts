use aurora_launchpad_types::{DistributionDirection, IntentsAccount};
use defuse::tokens::DepositMessage;
use defuse_core::payload::multi::MultiPayload;
use near_plugins::{Pausable, pause};
use near_sdk::json_types::U128;
use near_sdk::{Gas, Promise, PromiseResult, assert_one_yocto, env, near, require};

use crate::mechanics::claim::{
    available_for_claim, available_for_individual_vesting_claim, user_allocation,
};
use crate::traits::ext_ft;
use crate::{
    AuroraLaunchpadContract, AuroraLaunchpadContractExt, GAS_FOR_FT_TRANSFER,
    GAS_FOR_FT_TRANSFER_CALL, ONE_YOCTO,
};

const GAS_FOR_FINISH_CLAIM: Gas = Gas::from_tgas(2);

#[near]
impl AuroraLaunchpadContract {
    /// Returns the total number of claimed tokens for a given account.
    pub fn get_claimed(&self, account: &IntentsAccount) -> Option<U128> {
        self.investments
            .get(account)
            .map(|s| U128(s.claimed))
            .or_else(|| {
                self.individual_vesting_claimed
                    .get(account)
                    .map(|s| U128(*s))
            })
    }

    /// Returns the number of tokens available for individual vesting claim for the given intent account.
    pub fn get_available_for_individual_vesting_claim(&self, account: &IntentsAccount) -> U128 {
        self.config
            .distribution_proportions
            .get_individual_vesting_distribution(account)
            .map_or(0.into(), |individual_distribution| {
                available_for_individual_vesting_claim(
                    individual_distribution.allocation.0,
                    individual_distribution.vesting.as_ref(),
                    self.config.end_date,
                    env::block_timestamp(),
                )
                .unwrap_or_default()
                .saturating_sub(
                    self.individual_vesting_claimed
                        .get(account)
                        .copied()
                        .unwrap_or_default(),
                )
                .into()
            })
    }

    /// Returns the number of tokens available for claim for the given intent account.
    pub fn get_available_for_claim(&self, account: &IntentsAccount) -> U128 {
        let Some(investment) = self.investments.get(account) else {
            return self.get_available_for_individual_vesting_claim(account);
        };

        available_for_claim(
            investment,
            self.total_sold_tokens,
            &self.config,
            env::block_timestamp(),
        )
        .unwrap_or_default()
        .saturating_sub(investment.claimed)
        .into()
    }

    /// Returns the allocation of tokens for a specific user account.
    pub fn get_user_allocation(&self, account: &IntentsAccount) -> U128 {
        let Some(investment) = self.investments.get(account) else {
            return self
                .config
                .distribution_proportions
                .get_individual_vesting_distribution(account)
                .map_or(0.into(), |individual_distribution| {
                    individual_distribution.allocation
                });
        };
        user_allocation(investment.weight, self.total_sold_tokens, &self.config)
            .unwrap_or_default()
            .into()
    }

    /// Calculates and returns the remaining vesting amount for a given account.
    pub fn get_remaining_vesting(&self, account: &IntentsAccount) -> U128 {
        let Some(investment) = self.investments.get(account) else {
            return self
                .config
                .distribution_proportions
                .get_individual_vesting_distribution(account)
                .map_or(0, |individual_distribution| {
                    let available_for_claim = available_for_individual_vesting_claim(
                        individual_distribution.allocation.0,
                        individual_distribution.vesting.as_ref(),
                        self.config.end_date,
                        env::block_timestamp(),
                    )
                    .unwrap_or_default();
                    individual_distribution
                        .allocation
                        .0
                        .saturating_sub(available_for_claim)
                })
                .into();
        };
        let available_for_claim = available_for_claim(
            investment,
            self.total_sold_tokens,
            &self.config,
            env::block_timestamp(),
        )
        .unwrap_or_default();
        let user_allocation =
            user_allocation(investment.weight, self.total_sold_tokens, &self.config)
                .unwrap_or_default();

        user_allocation.saturating_sub(available_for_claim).into()
    }

    /// The transaction allows users to claim their bought assets after the launchpad finishes
    /// with success status. The `withdraw_direction` parameter specifies the direction
    /// of the withdrawal.
    #[pause]
    #[payable]
    pub fn claim(
        &mut self,
        account: IntentsAccount,
        intents: Option<Vec<MultiPayload>>,
        refund_if_fails: Option<bool>,
    ) -> Promise {
        assert_one_yocto();
        require!(
            self.is_success(),
            "Claim can be called only if the launchpad finishes with success status"
        );

        let Some(investment) = self.investments.get_mut(&account) else {
            env::panic_str("No deposit was found for the intent account");
        };
        // available_for_claim - claimed
        let assets_amount = match available_for_claim(
            investment,
            self.total_sold_tokens,
            &self.config,
            env::block_timestamp(),
        ) {
            Ok(amount) => amount.saturating_sub(investment.claimed),
            Err(err) => env::panic_str(&format!("Claim failed: {err}")),
        };
        if assets_amount == 0 {
            env::panic_str("Zero amount to claim");
        }

        require!(assets_amount > 0, "No assets to claim");

        investment.claimed = investment.claimed.saturating_add(assets_amount);

<<<<<<< HEAD
        match withdraw_direction {
            WithdrawDirection::Intents(_) => ext_ft::ext(self.config.sale_token_account_id.clone())
                .with_attached_deposit(ONE_YOCTO)
                .with_static_gas(GAS_FOR_FT_TRANSFER_CALL)
                .ft_transfer_call(
                    self.config.intents_account_id.clone(),
                    assets_amount.into(),
                    intents_account_id.as_ref().to_string(),
                    None,
                )
                .then(
                    Self::ext(env::current_account_id())
                        .with_static_gas(GAS_FOR_FINISH_CLAIM)
                        .finish_claim(&intents_account_id, assets_amount),
                ),
            WithdrawDirection::Near => ext_ft::ext(self.config.sale_token_account_id.clone())
                .with_attached_deposit(ONE_YOCTO)
                .with_static_gas(GAS_FOR_FT_TRANSFER)
                .ft_transfer(predecessor_account_id, assets_amount.into(), None),
        }
=======
        let receiver_id = account.clone().into();
        let msg = if let Some(intents) = intents {
            DepositMessage {
                receiver_id,
                execute_intents: intents,
                refund_if_fails: refund_if_fails.unwrap_or(false),
            }
        } else {
            DepositMessage::new(receiver_id)
        }
        .to_string();

        ext_ft::ext(self.config.sale_token_account_id.clone())
            .with_attached_deposit(ONE_YOCTO)
            .with_static_gas(GAS_FOR_FT_TRANSFER_CALL)
            .ft_transfer_call(
                self.config.intents_account_id.clone(),
                assets_amount.into(),
                msg,
                None,
            )
            .then(
                Self::ext(env::current_account_id())
                    .with_static_gas(GAS_FOR_FINISH_CLAIM)
                    .finish_claim(&account, assets_amount),
            )
>>>>>>> 581b858c
    }

    #[pause]
    #[payable]
    pub fn claim_individual_vesting(&mut self, account: IntentsAccount) -> Promise {
        assert_one_yocto();
        require!(
            self.is_success(),
            "Claim can be called only if the launchpad finishes with success status"
        );

        let predecessor_account_id = env::predecessor_account_id();
        let Some(stakeholder_proportion) = self
            .config
            .distribution_proportions
            .get_individual_vesting_distribution(&account)
        else {
            env::panic_str("No proportion was found for the intent account");
        };

        let Some(individual_distribution) = &stakeholder_proportion.vesting else {
            env::panic_str("No vesting distribution was found for the intent account");
        };

        let individual_claimed = self
            .individual_vesting_claimed
            .entry(account.clone())
            .or_insert(0);

        let assets_amount = match available_for_individual_vesting_claim(
            stakeholder_proportion.allocation.0,
            stakeholder_proportion.vesting.as_ref(),
            self.config.end_date,
            env::block_timestamp(),
        ) {
            Ok(amount) => amount.saturating_sub(*individual_claimed),
            Err(err) => env::panic_str(&format!("Claim failed: {err}")),
        };
        if assets_amount == 0 {
            env::panic_str("Zero amount to claim");
        }

        *individual_claimed = individual_claimed.saturating_add(assets_amount);

        match individual_distribution.vesting_distribution_direction {
            DistributionDirection::Intents => {
                ext_ft::ext(self.config.sale_token_account_id.clone())
                    .with_attached_deposit(ONE_YOCTO)
                    .with_static_gas(GAS_FOR_FT_TRANSFER_CALL)
                    .ft_transfer_call(
                        self.config.intents_account_id.clone(),
                        assets_amount.into(),
                        account.to_string(),
                        None,
                    )
                    .then(
                        Self::ext(env::current_account_id())
                            .with_static_gas(GAS_FOR_FINISH_CLAIM)
                            .finish_claim_individual_vesting(&intents_account, assets_amount),
                    )
            }
            DistributionDirection::Near => {
                // In the case of withdrawing to NEAR, we need to validate that the intent account
                // is the same as the predecessor account id.
                require!(
                    &predecessor_account_id == stakeholder_proportion.account.as_ref(),
                    "NEAR individual vesting claim account is wrong"
                );
                ext_ft::ext(self.config.sale_token_account_id.clone())
                    .with_attached_deposit(ONE_YOCTO)
                    .with_static_gas(GAS_FOR_FT_TRANSFER)
                    .ft_transfer(predecessor_account_id, assets_amount.into(), None)
            }
        }
<<<<<<< HEAD
=======
        .then(
            Self::ext(env::current_account_id())
                .with_static_gas(GAS_FOR_FINISH_CLAIM)
                .finish_claim_individual_vesting(&account, assets_amount),
        )
>>>>>>> 581b858c
    }

    #[private]
    pub fn finish_claim(&mut self, account: &IntentsAccount, assets_amount: u128) {
        require!(
            env::promise_results_count() == 1,
            "Expected one promise result"
        );

<<<<<<< HEAD
        let refund = match env::promise_result(0) {
            PromiseResult::Successful(refund) => {
                let refund_amount: U128 =
                    near_sdk::serde_json::from_slice(&refund).unwrap_or_default();
                assets_amount.saturating_sub(refund_amount.0)
            }
            PromiseResult::Failed => assets_amount,
        };

        if refund > 0 {
            let Some(investment) = self.investments.get_mut(intent_account_id) else {
=======
        if PromiseResult::Failed == env::promise_result(0) {
            let Some(investment) = self.investments.get_mut(account) else {
>>>>>>> 581b858c
                env::panic_str("No deposit was found for the intent account");
            };
            near_sdk::log!("Refund: {}", refund);

            // Refund claimed assets
            investment.claimed = investment.claimed.saturating_sub(refund);
        }
    }

    #[private]
    pub fn finish_claim_individual_vesting(
        &mut self,
        account: &IntentsAccount,
        assets_amount: u128,
    ) {
        require!(
            env::promise_results_count() == 1,
            "Expected one promise result only"
        );

<<<<<<< HEAD
        let refund = match env::promise_result(0) {
            PromiseResult::Successful(refund) => {
                let refund_amount: U128 =
                    near_sdk::serde_json::from_slice(&refund).unwrap_or_default();
                assets_amount.saturating_sub(refund_amount.0)
            }
            PromiseResult::Failed => assets_amount,
        };

        if refund > 0 {
            let Some(individual_vesting) =
                self.individual_vesting_claimed.get_mut(intent_account_id)
            else {
                env::panic_str("No deposit was found for the intent account");
            };
            near_sdk::log!("Refund: {}", refund);

            // Refund claimed assets
            *individual_vesting = individual_vesting.saturating_sub(refund);
=======
        if PromiseResult::Failed == env::promise_result(0) {
            let individual_vesting = self
                .individual_vesting_claimed
                .get_mut(account)
                .unwrap_or_else(|| {
                    env::panic_str("No individual vesting found for the intent account")
                });
            // Decrease claimed assets for individual vesting because the transfer failed
            *individual_vesting = individual_vesting.saturating_sub(assets_amount);
>>>>>>> 581b858c
        }
    }
}<|MERGE_RESOLUTION|>--- conflicted
+++ resolved
@@ -152,36 +152,11 @@
             Ok(amount) => amount.saturating_sub(investment.claimed),
             Err(err) => env::panic_str(&format!("Claim failed: {err}")),
         };
-        if assets_amount == 0 {
-            env::panic_str("Zero amount to claim");
-        }
 
         require!(assets_amount > 0, "No assets to claim");
 
         investment.claimed = investment.claimed.saturating_add(assets_amount);
 
-<<<<<<< HEAD
-        match withdraw_direction {
-            WithdrawDirection::Intents(_) => ext_ft::ext(self.config.sale_token_account_id.clone())
-                .with_attached_deposit(ONE_YOCTO)
-                .with_static_gas(GAS_FOR_FT_TRANSFER_CALL)
-                .ft_transfer_call(
-                    self.config.intents_account_id.clone(),
-                    assets_amount.into(),
-                    intents_account_id.as_ref().to_string(),
-                    None,
-                )
-                .then(
-                    Self::ext(env::current_account_id())
-                        .with_static_gas(GAS_FOR_FINISH_CLAIM)
-                        .finish_claim(&intents_account_id, assets_amount),
-                ),
-            WithdrawDirection::Near => ext_ft::ext(self.config.sale_token_account_id.clone())
-                .with_attached_deposit(ONE_YOCTO)
-                .with_static_gas(GAS_FOR_FT_TRANSFER)
-                .ft_transfer(predecessor_account_id, assets_amount.into(), None),
-        }
-=======
         let receiver_id = account.clone().into();
         let msg = if let Some(intents) = intents {
             DepositMessage {
@@ -208,7 +183,6 @@
                     .with_static_gas(GAS_FOR_FINISH_CLAIM)
                     .finish_claim(&account, assets_amount),
             )
->>>>>>> 581b858c
     }
 
     #[pause]
@@ -247,9 +221,8 @@
             Ok(amount) => amount.saturating_sub(*individual_claimed),
             Err(err) => env::panic_str(&format!("Claim failed: {err}")),
         };
-        if assets_amount == 0 {
-            env::panic_str("Zero amount to claim");
-        }
+
+        require!(assets_amount > 0, "No assets to claim");
 
         *individual_claimed = individual_claimed.saturating_add(assets_amount);
 
@@ -264,11 +237,6 @@
                         account.to_string(),
                         None,
                     )
-                    .then(
-                        Self::ext(env::current_account_id())
-                            .with_static_gas(GAS_FOR_FINISH_CLAIM)
-                            .finish_claim_individual_vesting(&intents_account, assets_amount),
-                    )
             }
             DistributionDirection::Near => {
                 // In the case of withdrawing to NEAR, we need to validate that the intent account
@@ -283,14 +251,11 @@
                     .ft_transfer(predecessor_account_id, assets_amount.into(), None)
             }
         }
-<<<<<<< HEAD
-=======
         .then(
             Self::ext(env::current_account_id())
                 .with_static_gas(GAS_FOR_FINISH_CLAIM)
                 .finish_claim_individual_vesting(&account, assets_amount),
         )
->>>>>>> 581b858c
     }
 
     #[private]
@@ -300,7 +265,6 @@
             "Expected one promise result"
         );
 
-<<<<<<< HEAD
         let refund = match env::promise_result(0) {
             PromiseResult::Successful(refund) => {
                 let refund_amount: U128 =
@@ -311,14 +275,10 @@
         };
 
         if refund > 0 {
-            let Some(investment) = self.investments.get_mut(intent_account_id) else {
-=======
-        if PromiseResult::Failed == env::promise_result(0) {
             let Some(investment) = self.investments.get_mut(account) else {
->>>>>>> 581b858c
                 env::panic_str("No deposit was found for the intent account");
             };
-            near_sdk::log!("Refund: {}", refund);
+            near_sdk::log!("Refund: {refund}");
 
             // Refund claimed assets
             investment.claimed = investment.claimed.saturating_sub(refund);
@@ -336,7 +296,6 @@
             "Expected one promise result only"
         );
 
-<<<<<<< HEAD
         let refund = match env::promise_result(0) {
             PromiseResult::Successful(refund) => {
                 let refund_amount: U128 =
@@ -348,25 +307,14 @@
 
         if refund > 0 {
             let Some(individual_vesting) =
-                self.individual_vesting_claimed.get_mut(intent_account_id)
+                self.individual_vesting_claimed.get_mut(account)
             else {
                 env::panic_str("No deposit was found for the intent account");
             };
-            near_sdk::log!("Refund: {}", refund);
+            near_sdk::log!("Refund: {refund}");
 
             // Refund claimed assets
             *individual_vesting = individual_vesting.saturating_sub(refund);
-=======
-        if PromiseResult::Failed == env::promise_result(0) {
-            let individual_vesting = self
-                .individual_vesting_claimed
-                .get_mut(account)
-                .unwrap_or_else(|| {
-                    env::panic_str("No individual vesting found for the intent account")
-                });
-            // Decrease claimed assets for individual vesting because the transfer failed
-            *individual_vesting = individual_vesting.saturating_sub(assets_amount);
->>>>>>> 581b858c
         }
     }
 }